###############################################################################
# This file ($SAGE_ROOT/build/deps) will be copied into
# $SAGE_ROOT/build/Makefile by $SAGE_ROOT/build/install
###############################################################################

# Do not put an explicit path for sage-spkg here, it will be found in $PATH.
SAGE_SPKG = sage-spkg -f
PIPE = $(SAGE_ROOT)/build/pipestatus

# Tell make not to look for files with these names:
.PHONY: all all-sage base toolchain toolchain-deps

# Make the 4 build phases: base, toolchain, toolchain-deps, all-sage
# During the toolchain build, we export SAGE_BUILD_TOOLCHAIN=yes
# such that packages can do different things when they are built
# as prerequisite of GCC.
all:
	$(MAKE) base
	env SAGE_BUILD_TOOLCHAIN=yes $(MAKE) toolchain
	$(MAKE) toolchain-deps
	$(MAKE) all-sage

# All targets except for the base packages
all-sage: \
     $(INST)/$(ATLAS) \
     $(INST)/$(BOEHM_GC) \
     $(INST)/$(BOOST_CROPPED) \
     $(INST)/$(CDDLIB) \
     $(INST)/$(CEPHES) \
     $(INST)/$(CLIQUER) \
     $(INST)/$(COMBINATORIAL_DESIGNS) \
     $(INST)/$(CONWAY) \
     $(INST)/$(CVXOPT) \
     $(INST)/$(CYTHON) \
     $(INST)/$(DATEUTIL) \
     $(INST)/$(DOCUTILS) \
     $(INST)/$(ECL) \
     $(INST)/$(ECLIB) \
     $(INST)/$(ECM) \
     $(INST)/$(ELLIPTIC_CURVES) \
     $(INST)/$(FFLASFFPACK) \
     $(INST)/$(FLINT) \
     $(INST)/$(FLINTQS) \
     $(INST)/$(FPLLL) \
     $(INST)/$(FREETYPE) \
     $(INST)/$(GAP) \
     $(INST)/$(GD) \
     $(INST)/$(GDMODULE) \
     $(INST)/$(GFAN) \
     $(INST)/$(GF2X) \
     $(INST)/$(GIVARO) \
     $(INST)/$(GIT) \
     $(INST)/$(GLPK) \
     $(INST)/$(GRAPHS) \
     $(INST)/$(GSL) \
     $(INST)/$(ICONV) \
     $(INST)/$(IML) \
     $(INST)/$(IPYTHON) \
     $(INST)/$(JINJA2) \
     $(INST)/$(JMOL) \
     $(INST)/$(LCALC) \
     $(INST)/$(LRCALC) \
     $(INST)/$(LIBGAP) \
     $(INST)/$(LIBPNG) \
     $(INST)/$(LINBOX) \
     $(INST)/$(M4RI) \
     $(INST)/$(M4RIE) \
     $(INST)/$(MATPLOTLIB) \
     $(INST)/$(MAXIMA) \
     $(INST)/$(MPC) \
     $(INST)/$(MPFI) \
     $(INST)/$(MPFR) \
     $(INST)/$(MPIR) \
     $(INST)/$(MPMATH) \
     $(INST)/$(NETWORKX) \
     $(INST)/$(NTL) \
     $(INST)/$(NUMPY) \
     $(INST)/$(PALP) \
     $(INST)/$(PARI) \
     $(INST)/$(PEXPECT) \
     $(INST)/$(PILLOW) \
     $(INST)/$(PKGCONF) \
     $(INST)/$(PKGCONFIG) \
     $(INST)/$(POLYBORI) \
     $(INST)/$(POLYTOPES_DB) \
     $(INST)/$(PPL) \
     $(INST)/$(PYCRYPTO) \
     $(INST)/$(PYGMENTS) \
     $(INST)/$(PYNAC) \
     $(INST)/$(PYPARSING) \
     $(INST)/$(PYTHON) \
     $(INST)/$(PYZMQ) \
     $(INST)/$(RATPOINTS) \
     $(INST)/$(R) \
     $(INST)/$(RPY) \
     $(INST)/$(READLINE) \
     $(INST)/$(RUBIKS) \
     $(INST)/$(SAGENB) \
     $(INST)/$(SAGETEX) \
     $(INST)/$(SCIPY) \
     $(INST)/$(SCONS) \
     $(INST)/$(SETUPTOOLS) \
     $(INST)/$(SINGULAR) \
     $(INST)/$(SIX) \
     $(INST)/$(SPHINX) \
     $(INST)/$(SQLALCHEMY) \
     $(INST)/$(SQLITE) \
     $(INST)/$(SYMMETRICA) \
     $(INST)/$(SYMPOW) \
     $(INST)/$(SYMPY) \
     $(INST)/$(TACHYON) \
     $(INST)/$(TORNADO) \
     $(INST)/$(NCURSES) \
     $(INST)/$(ZEROMQ) \
     $(INST)/$(ZLIB) \
     $(INST)/$(ZNPOLY) \
     $(INST)/sage \
     $(INST)/csage \
     $(EXTCODE) \
     $(SCRIPTS)

# TOOLCHAIN consists of dependencies determined by build/install,
# including for example the GCC package.
toolchain: $(TOOLCHAIN)

# Build all packages that GCC links against serially, otherwise this
# leads to race conditions where some library which is used by GCC gets
# reinstalled. Since system GCCs might use Sage's libraries, we do this
# unconditionally. We still use the dependency checking from $(MAKE),
# so this will not trigger useless rebuilds.
# See #14168 and #14232.
toolchain-deps:
	$(MAKE) $(INST)/$(ZLIB)
	$(MAKE) $(INST)/$(MPIR)
	$(MAKE) $(INST)/$(MPFR)
	$(MAKE) $(INST)/$(MPC)
	$(MAKE) $(INST)/$(PPL)

# Everything needed to start up Sage using "./sage".  Of course, not
# every part of Sage will work.  It does not include Maxima for example.
SAGERUNTIME = $(SCRIPTS) $(INST)/sage $(INST)/$(SAGENB) $(INST)/$(IPYTHON)

###############################################################################
# Building the base system
#
# This consists of packages which are required for the Sage build system.
###############################################################################
base: $(INST)/prereq $(INST)/$(BZIP2) $(INST)/$(PATCH) $(INST)/$(PKGCONF)

$(INST)/prereq: ../configure
	@cd ..; rm -f config.log; ln -s logs/pkgs/config.log config.log; \
	./configure $$PREREQ_OPTIONS || ( \
	    if [ "x$$SAGE_PORT" = x ]; then \
	        echo "If you would like to try to build Sage anyway (to help porting),"; \
	        echo "export the variable 'SAGE_PORT' to something non-empty."; \
	        exit 1; \
	    else \
	        echo "Since 'SAGE_PORT' is set, we will try to build anyway."; \
	    fi; )
	touch $@

$(INST)/$(PATCH):
	+$(PIPE) "$(SAGE_SPKG) $(PATCH) 2>&1" "tee -a $(SAGE_LOGS)/$(PATCH).log"

$(INST)/$(PKGCONF): $(INST)/$(PATCH)
	+$(PIPE) "$(SAGE_SPKG) $(PKGCONF) 2>&1" "tee -a $(SAGE_LOGS)/$(PKGCONF).log"

$(INST)/$(BZIP2): $(INST)/prereq $(INST)/$(PKGCONF)
	+$(PIPE) "$(SAGE_SPKG) $(BZIP2) 2>&1" "tee -a $(SAGE_LOGS)/$(BZIP2).log"

###############################################################################
# Building normal packages
###############################################################################

$(INST)/$(ATLAS): | $(INST)/$(PYTHON)
	+$(PIPE) "$(SAGE_SPKG) $(ATLAS) 2>&1" "tee -a $(SAGE_LOGS)/$(ATLAS).log"

$(INST)/$(BOEHM_GC):
	+$(PIPE) "$(SAGE_SPKG) $(BOEHM_GC) 2>&1" "tee -a $(SAGE_LOGS)/$(BOEHM_GC).log"

$(INST)/$(BOOST_CROPPED):
	+$(PIPE) "$(SAGE_SPKG) $(BOOST_CROPPED) 2>&1" "tee -a $(SAGE_LOGS)/$(BOOST_CROPPED).log"

$(INST)/$(CLIQUER):
	+$(PIPE) "$(SAGE_SPKG) $(CLIQUER) 2>&1" "tee -a $(SAGE_LOGS)/$(CLIQUER).log"

$(INST)/$(COMBINATORIAL_DESIGNS):
	+$(PIPE) "$(SAGE_SPKG) $(COMBINATORIAL_DESIGNS) 2>&1" "tee -a $(SAGE_LOGS)/$(COMBINATORIAL_DESIGNS).log"

$(INST)/$(NCURSES):
	+$(PIPE) "$(SAGE_SPKG) $(NCURSES) 2>&1" "tee -a $(SAGE_LOGS)/$(NCURSES).log"

$(INST)/$(READLINE): $(INST)/$(NCURSES)
	+$(PIPE) "$(SAGE_SPKG) $(READLINE) 2>&1" "tee -a $(SAGE_LOGS)/$(READLINE).log"

$(INST)/$(ICONV):
	+$(PIPE) "$(SAGE_SPKG) $(ICONV) 2>&1" "tee -a $(SAGE_LOGS)/$(ICONV).log"

$(INST)/$(DOCUTILS): $(INST)/$(PYTHON)
	+$(PIPE) "$(SAGE_SPKG) $(DOCUTILS) 2>&1" "tee -a $(SAGE_LOGS)/$(DOCUTILS).log"

$(INST)/$(ELLIPTIC_CURVES): | $(INST)/$(SQLITE) $(INST)/$(PYTHON)
	+$(PIPE) "$(SAGE_SPKG) $(ELLIPTIC_CURVES) 2>&1" "tee -a $(SAGE_LOGS)/$(ELLIPTIC_CURVES).log"

# CONWAY depends on depends on SAGERUNTIME because it runs Sage code to
# generate a Sage object (.sobj).
$(INST)/$(CONWAY): | $(SAGERUNTIME)
	+$(PIPE) "$(SAGE_SPKG) $(CONWAY) 2>&1" "tee -a $(SAGE_LOGS)/$(CONWAY).log"

$(INST)/$(GRAPHS):
	+$(PIPE) "$(SAGE_SPKG) $(GRAPHS) 2>&1" "tee -a $(SAGE_LOGS)/$(GRAPHS).log"

$(INST)/$(GLPK): $(INST)/$(MPIR) $(INST)/$(ZLIB)
	+$(PIPE) "$(SAGE_SPKG) $(GLPK) 2>&1" "tee -a $(SAGE_LOGS)/$(GLPK).log"

$(INST)/$(PYTHON): $(INST)/$(ZLIB) $(INST)/$(READLINE) \
                   $(INST)/$(SQLITE) $(INST)/$(LIBPNG) \
                   | $(INST)/$(BZIP2)
	+$(PIPE) "$(SAGE_SPKG) $(PYTHON) 2>&1" "tee -a $(SAGE_LOGS)/$(PYTHON).log"

$(INST)/$(MPIR): $(INST)/$(ICONV)
	+$(PIPE) "$(SAGE_SPKG) $(MPIR) 2>&1" "tee -a $(SAGE_LOGS)/$(MPIR).log"

$(INST)/$(GSL): $(INST)/$(ATLAS)
	+$(PIPE) "$(SAGE_SPKG) $(GSL) 2>&1" "tee -a $(SAGE_LOGS)/$(GSL).log"

$(INST)/$(GF2X):
	+$(PIPE) "$(SAGE_SPKG) $(GF2X) 2>&1" "tee -a $(SAGE_LOGS)/$(GF2X).log"

$(INST)/$(NTL): $(INST)/$(MPIR) $(INST)/$(GF2X)
	+$(PIPE) "$(SAGE_SPKG) $(NTL) 2>&1" "tee -a $(SAGE_LOGS)/$(NTL).log"

$(INST)/$(FPLLL): $(INST)/$(MPIR) $(INST)/$(MPFR)
	+$(PIPE) "$(SAGE_SPKG) $(FPLLL) 2>&1" "tee -a $(SAGE_LOGS)/$(FPLLL).log"

$(INST)/$(PARI): $(INST)/$(READLINE) $(INST)/$(MPIR) \
    | $(INST)/$(PARI_GALDATA) $(INST)/$(PARI_SEADATA_SMALL)
	+$(PIPE) "$(SAGE_SPKG) $(PARI) 2>&1" "tee -a $(SAGE_LOGS)/$(PARI).log"

$(INST)/$(PARI_GALDATA):
	+$(PIPE) "$(SAGE_SPKG) $(PARI_GALDATA) 2>&1" "tee -a $(SAGE_LOGS)/$(PARI_GALDATA).log"

$(INST)/$(PARI_SEADATA_SMALL):
	+$(PIPE) "$(SAGE_SPKG) $(PARI_SEADATA_SMALL) 2>&1" "tee -a $(SAGE_LOGS)/$(PARI_SEADATA_SMALL).log"

$(INST)/$(POLYBORI): $(INST)/$(PYTHON) $(INST)/$(IPYTHON) \
         $(INST)/$(SCONS) $(INST)/$(BOOST_CROPPED) \
         $(INST)/$(M4RI) $(INST)/$(GD)
	+$(PIPE) "$(SAGE_SPKG) $(POLYBORI) 2>&1" "tee -a $(SAGE_LOGS)/$(POLYBORI).log"

$(INST)/$(POLYTOPES_DB):
	+$(PIPE) "$(SAGE_SPKG) $(POLYTOPES_DB) 2>&1" "tee -a $(SAGE_LOGS)/$(POLYTOPES_DB).log"

$(INST)/$(PPL): $(INST)/$(MPIR) $(INST)/$(GLPK)
	+$(PIPE) "$(SAGE_SPKG) $(PPL) 2>&1" "tee -a $(SAGE_LOGS)/$(PPL).log"

$(INST)/$(MPC): $(INST)/$(MPIR) $(INST)/$(MPFR)
	+$(PIPE) "$(SAGE_SPKG) $(MPC) 2>&1" "tee -a $(SAGE_LOGS)/$(MPC).log"

$(INST)/$(MPFR): $(INST)/$(MPIR)
	+$(PIPE) "$(SAGE_SPKG) $(MPFR) 2>&1" "tee -a $(SAGE_LOGS)/$(MPFR).log"

$(INST)/$(MPFI): $(INST)/$(MPIR) $(INST)/$(MPFR)
	+$(PIPE) "$(SAGE_SPKG) $(MPFI) 2>&1" "tee -a $(SAGE_LOGS)/$(MPFI).log"

$(INST)/$(GIVARO): $(INST)/$(MPIR)
	+$(PIPE) "$(SAGE_SPKG) $(GIVARO) 2>&1" "tee -a $(SAGE_LOGS)/$(GIVARO).log"

$(INST)/$(GIT): $(INST)/$(ZLIB) $(INST)/$(PYTHON)
	+$(PIPE) "$(SAGE_SPKG) $(GIT) 2>&1" "tee -a $(SAGE_LOGS)/$(GIT).log"

$(INST)/$(FFLASFFPACK): $(INST)/$(MPIR) $(INST)/$(GIVARO) \
	$(INST)/$(GSL) $(INST)/$(ATLAS)
	+$(PIPE) "$(SAGE_SPKG) $(FFLASFFPACK) 2>&1" "tee -a $(SAGE_LOGS)/$(FFLASFFPACK).log"

$(INST)/$(LINBOX): $(INST)/$(MPIR) $(INST)/$(NTL) $(INST)/$(GIVARO) \
                   $(INST)/$(MPFR) $(INST)/$(FPLLL) $(INST)/$(IML) \
                   $(INST)/$(M4RI) $(INST)/$(M4RIE) $(INST)/$(FFLASFFPACK)
	+$(PIPE) "$(SAGE_SPKG) $(LINBOX) 2>&1" "tee -a $(SAGE_LOGS)/$(LINBOX).log"

$(INST)/$(IML): $(INST)/$(MPIR) $(INST)/$(GSL) $(INST)/$(ATLAS)
	+$(PIPE) "$(SAGE_SPKG) $(IML) 2>&1" "tee -a $(SAGE_LOGS)/$(IML).log"

$(INST)/$(PALP):
	+$(PIPE) "$(SAGE_SPKG) $(PALP) 2>&1" "tee -a $(SAGE_LOGS)/$(PALP).log"

$(INST)/$(LCALC): $(INST)/$(PARI) $(INST)/$(MPFR)
	+$(PIPE) "$(SAGE_SPKG) $(LCALC) 2>&1" "tee -a $(SAGE_LOGS)/$(LCALC).log"

$(INST)/$(LRCALC):
	+$(PIPE) "$(SAGE_SPKG) $(LRCALC) 2>&1" "tee -a $(SAGE_LOGS)/$(LRCALC).log"

$(INST)/$(PYNAC): $(INST)/$(PYTHON)
	+$(PIPE) "$(SAGE_SPKG) $(PYNAC) 2>&1" "tee -a $(SAGE_LOGS)/$(PYNAC).log"

$(INST)/$(SYMPOW):
	+$(PIPE) "$(SAGE_SPKG) $(SYMPOW) 2>&1" "tee -a $(SAGE_LOGS)/$(SYMPOW).log"

$(INST)/$(SYMMETRICA):
	+$(PIPE) "$(SAGE_SPKG) $(SYMMETRICA) 2>&1" "tee -a $(SAGE_LOGS)/$(SYMMETRICA).log"

$(INST)/$(GAP): $(INST)/$(NCURSES) $(INST)/$(READLINE) $(INST)/$(MPIR)
	+$(PIPE) "$(SAGE_SPKG) $(GAP) 2>&1" "tee -a $(SAGE_LOGS)/$(GAP).log"

$(INST)/$(LIBGAP): $(INST)/$(GAP)
	+$(PIPE) "$(SAGE_SPKG) $(LIBGAP) 2>&1" "tee -a $(SAGE_LOGS)/$(LIBGAP).log"

<<<<<<< HEAD
$(INST)/$(IPYTHON): $(INST)/$(PYTHON) $(INST)/$(JINJA2) $(INST)/$(TORNADO)
=======
$(INST)/$(IPYTHON): $(INST)/$(PYTHON) $(INST)/$(JINJA2) $(INST)/$(TORNADO) $(INST)/$(PYZMQ)
>>>>>>> 4cd153a4
	+$(PIPE) "$(SAGE_SPKG) $(IPYTHON) 2>&1" "tee -a $(SAGE_LOGS)/$(IPYTHON).log"

$(INST)/$(PEXPECT): $(INST)/$(PYTHON)
	+$(PIPE) "$(SAGE_SPKG) $(PEXPECT) 2>&1" "tee -a $(SAGE_LOGS)/$(PEXPECT).log"

$(INST)/$(GD): $(INST)/$(LIBPNG) $(INST)/$(FREETYPE) $(INST)/$(ICONV)
	+$(PIPE) "$(SAGE_SPKG) $(GD) 2>&1" "tee -a $(SAGE_LOGS)/$(GD).log"

$(INST)/$(GDMODULE): $(INST)/$(PYTHON) $(INST)/$(GD) $(INST)/$(ICONV)
	+$(PIPE) "$(SAGE_SPKG) $(GDMODULE) 2>&1" "tee -a $(SAGE_LOGS)/$(GDMODULE).log"

$(INST)/$(SCONS): $(INST)/$(PYTHON)
	+$(PIPE) "$(SAGE_SPKG) $(SCONS) 2>&1" "tee -a $(SAGE_LOGS)/$(SCONS).log"

$(INST)/$(RUBIKS):
	+$(PIPE) "$(SAGE_SPKG) $(RUBIKS) 2>&1" "tee -a $(SAGE_LOGS)/$(RUBIKS).log"

$(INST)/$(SQLITE): $(INST)/$(READLINE)
	+$(PIPE) "$(SAGE_SPKG) $(SQLITE) 2>&1" "tee -a $(SAGE_LOGS)/$(SQLITE).log"

# To build SageTeX, you just need Python, but to test (SAGE_CHECK=yes)
# SageTeX, you actually need to run Sage, produce plots,...
$(INST)/$(SAGETEX): $(INST)/$(PYTHON) $(INST)/$(MAXIMA) $(INST)/$(SCIPY) \
                    $(INST)/$(MATPLOTLIB) $(INST)/$(PILLOW) $(INST)/$(TACHYON) \
                    | $(SAGERUNTIME)
	+$(PIPE) "$(SAGE_SPKG) $(SAGETEX) 2>&1" "tee -a $(SAGE_LOGS)/$(SAGETEX).log"

$(INST)/$(SETUPTOOLS): $(INST)/$(PYTHON)
	+$(PIPE) "$(SAGE_SPKG) $(SETUPTOOLS) 2>&1" "tee -a $(SAGE_LOGS)/$(SETUPTOOLS).log"

$(INST)/$(SINGULAR): $(INST)/$(MPIR) $(INST)/$(NTL) $(INST)/$(FLINT) \
		     $(INST)/$(READLINE) $(INST)/$(MPFR)
	+$(PIPE) "$(SAGE_SPKG) $(SINGULAR) 2>&1" "tee -a $(SAGE_LOGS)/$(SINGULAR).log"

$(INST)/$(PYCRYPTO): $(INST)/$(PYTHON)
	+$(PIPE) "$(SAGE_SPKG) $(PYCRYPTO) 2>&1" "tee -a $(SAGE_LOGS)/$(PYCRYPTO).log"

$(INST)/$(NETWORKX): $(INST)/$(PYTHON)
	+$(PIPE) "$(SAGE_SPKG) $(NETWORKX) 2>&1" "tee -a $(SAGE_LOGS)/$(NETWORKX).log"

$(INST)/$(MPMATH): $(INST)/$(PYTHON)
	+$(PIPE) "$(SAGE_SPKG) $(MPMATH) 2>&1" "tee -a $(SAGE_LOGS)/$(MPMATH).log"

$(INST)/$(ZEROMQ):
	+$(PIPE) "$(SAGE_SPKG) $(ZEROMQ) 2>&1" "tee -a $(SAGE_LOGS)/$(ZEROMQ).log"

$(INST)/$(ZLIB):
	+$(PIPE) "$(SAGE_SPKG) $(ZLIB) 2>&1" "tee -a $(SAGE_LOGS)/$(ZLIB).log"

$(INST)/$(JMOL): | $(INST)/$(SAGENB)
	+$(PIPE) "$(SAGE_SPKG) $(JMOL) 2>&1" "tee -a $(SAGE_LOGS)/$(JMOL).log"

$(INST)/$(FREETYPE): $(INST)/$(LIBPNG)
	+$(PIPE) "$(SAGE_SPKG) $(FREETYPE) 2>&1" "tee -a $(SAGE_LOGS)/$(FREETYPE).log"

$(INST)/$(LIBPNG): $(INST)/$(ZLIB)
	+$(PIPE) "$(SAGE_SPKG) $(LIBPNG) 2>&1" "tee -a $(SAGE_LOGS)/$(LIBPNG).log"

$(INST)/$(SIX): $(INST)/$(PYTHON)
	+$(PIPE) "$(SAGE_SPKG) $(SIX) 2>&1" "tee -a $(SAGE_LOGS)/$(SIX).log"

$(INST)/$(DATEUTIL): $(INST)/$(PYTHON) $(INST)/$(SIX) $(INST)/$(SETUPTOOLS)
	+$(PIPE) "$(SAGE_SPKG) $(DATEUTIL) 2>&1" "tee -a $(SAGE_LOGS)/$(DATEUTIL).log"

$(INST)/$(PYPARSING): $(INST)/$(PYTHON)
	+$(PIPE) "$(SAGE_SPKG) $(PYPARSING) 2>&1" "tee -a $(SAGE_LOGS)/$(PYPARSING).log"

$(INST)/$(PYZMQ): $(INST)/$(PYTHON) $(INST)/$(ZEROMQ) $(INST)/$(SETUPTOOLS)
	+$(PIPE) "$(SAGE_SPKG) $(PYZMQ) 2>&1" "tee -a $(SAGE_LOGS)/$(PYZMQ).log"

$(INST)/$(TORNADO): $(INST)/$(PYTHON) $(INST)/$(SETUPTOOLS)
	+$(PIPE) "$(SAGE_SPKG) $(TORNADO) 2>&1" "tee -a $(SAGE_LOGS)/$(TORNADO).log"

$(INST)/$(MATPLOTLIB): $(INST)/$(PYTHON) $(INST)/$(NUMPY) \
<<<<<<< HEAD
		       $(INST)/$(FREETYPE) $(INST)/$(LIBPNG) \
		       $(INST)/$(GDMODULE) $(INST)/$(DATEUTIL) \
		       $(INST)/$(PKGCONF) $(INST)/$(PYPARSING) \
		       $(INST)/$(SETUPTOOLS) $(INST)/$(TORNADO) $(INST)/$(SIX)
=======
                       $(INST)/$(FREETYPE) $(INST)/$(LIBPNG) \
                       $(INST)/$(GDMODULE) $(INST)/$(DATEUTIL) \
                       $(INST)/$(PYPARSING) $(INST)/$(SETUPTOOLS) \
                       $(INST)/$(TORNADO) $(INST)/$(SIX)
>>>>>>> 4cd153a4
	+$(PIPE) "$(SAGE_SPKG) $(MATPLOTLIB) 2>&1" "tee -a $(SAGE_LOGS)/$(MATPLOTLIB).log"

$(INST)/$(CDDLIB): $(INST)/$(MPIR)
	+$(PIPE) "$(SAGE_SPKG) $(CDDLIB) 2>&1" "tee -a $(SAGE_LOGS)/$(CDDLIB).log"

$(INST)/$(GFAN): $(INST)/$(MPIR) $(INST)/$(CDDLIB)
	+$(PIPE) "$(SAGE_SPKG) $(GFAN) 2>&1" "tee -a $(SAGE_LOGS)/$(GFAN).log"

$(INST)/$(TACHYON): $(INST)/$(LIBPNG)
	+$(PIPE) "$(SAGE_SPKG) $(TACHYON) 2>&1" "tee -a $(SAGE_LOGS)/$(TACHYON).log"

$(INST)/$(ECM): $(INST)/$(MPIR)
	+$(PIPE) "$(SAGE_SPKG) $(ECM) 2>&1" "tee -a $(SAGE_LOGS)/$(ECM).log"

$(INST)/$(RATPOINTS): $(INST)/$(MPIR)
	+$(PIPE) "$(SAGE_SPKG) $(RATPOINTS) 2>&1" "tee -a $(SAGE_LOGS)/$(RATPOINTS).log"

$(INST)/$(ECL): $(INST)/$(MPIR) $(INST)/$(READLINE) $(INST)/$(BOEHM_GC)
	+$(PIPE) "$(SAGE_SPKG) $(ECL) 2>&1" "tee -a $(SAGE_LOGS)/$(ECL).log"

$(INST)/$(MAXIMA): $(INST)/$(ECL)
	+$(PIPE) "$(SAGE_SPKG) $(MAXIMA) 2>&1" "tee -a $(SAGE_LOGS)/$(MAXIMA).log"

$(INST)/$(R): $(INST)/$(ATLAS) $(INST)/$(ICONV) $(INST)/$(READLINE)
	+$(PIPE) "$(SAGE_SPKG) $(R) 2>&1" "tee -a $(SAGE_LOGS)/$(R).log"

$(INST)/$(RPY): $(INST)/$(PYTHON) $(INST)/$(R)
	+$(PIPE) "$(SAGE_SPKG) $(RPY) 2>&1" "tee -a $(SAGE_LOGS)/$(RPY).log"

$(INST)/$(SYMPY): $(INST)/$(PYTHON) $(INST)/$(MPMATH)
	+$(PIPE) "$(SAGE_SPKG) $(SYMPY) 2>&1" "tee -a $(SAGE_LOGS)/$(SYMPY).log"

$(INST)/$(CYTHON): $(INST)/$(PYTHON) $(INST)/$(SETUPTOOLS)
	+$(PIPE) "$(SAGE_SPKG) $(CYTHON) 2>&1" "tee -a $(SAGE_LOGS)/$(CYTHON).log"

$(INST)/$(FLINTQS): $(INST)/$(MPIR)
	+$(PIPE) "$(SAGE_SPKG) $(FLINTQS) 2>&1" "tee -a $(SAGE_LOGS)/$(FLINTQS).log"

$(INST)/$(FLINT): $(INST)/$(MPIR) $(INST)/$(MPFR) $(INST)/$(NTL)
	+$(PIPE) "$(SAGE_SPKG) $(FLINT) 2>&1" "tee -a $(SAGE_LOGS)/$(FLINT).log"

$(INST)/$(ECLIB): $(INST)/$(PARI) $(INST)/$(NTL) $(INST)/$(FLINT)
	+$(PIPE) "$(SAGE_SPKG) $(ECLIB) 2>&1" "tee -a $(SAGE_LOGS)/$(ECLIB).log"

$(INST)/$(M4RI): $(INST)/$(LIBPNG)
	+$(PIPE) "$(SAGE_SPKG) $(M4RI) 2>&1" "tee -a $(SAGE_LOGS)/$(M4RI).log"

$(INST)/$(M4RIE): $(INST)/$(M4RI) $(INST)/$(GIVARO) $(INST)/$(NTL)
	+$(PIPE) "$(SAGE_SPKG) $(M4RIE) 2>&1" "tee -a $(SAGE_LOGS)/$(M4RIE).log"

# zn_poly really does depend on Python, despite this is far from obvious.
# The 'configure' script in zn_poly calls Python to make a 'makefile'.
$(INST)/$(ZNPOLY): $(INST)/$(MPIR) | $(INST)/$(PYTHON)
	+$(PIPE) "$(SAGE_SPKG) $(ZNPOLY) 2>&1" "tee -a $(SAGE_LOGS)/$(ZNPOLY).log"

$(INST)/$(SAGENB): $(INST)/$(PYTHON) $(INST)/$(SETUPTOOLS) $(INST)/$(PEXPECT) \
                   $(INST)/$(JINJA2) $(INST)/$(SPHINX) $(INST)/$(DOCUTILS)
	+$(PIPE) "$(SAGE_SPKG) $(SAGENB) 2>&1" "tee -a $(SAGE_LOGS)/$(SAGENB).log"

$(INST)/$(SQLALCHEMY): $(INST)/$(PYTHON) $(INST)/$(SETUPTOOLS)
	+$(PIPE) "$(SAGE_SPKG) $(SQLALCHEMY) 2>&1" "tee -a $(SAGE_LOGS)/$(SQLALCHEMY).log"

$(INST)/$(SPHINX): $(INST)/$(PYTHON) $(INST)/$(SETUPTOOLS) $(INST)/$(DOCUTILS) \
                   $(INST)/$(JINJA2) $(INST)/$(PYGMENTS)
	+$(PIPE) "$(SAGE_SPKG) $(SPHINX) 2>&1" "tee -a $(SAGE_LOGS)/$(SPHINX).log"

$(INST)/$(JINJA2): $(INST)/$(PYTHON) $(INST)/$(SETUPTOOLS) $(INST)/$(DOCUTILS)
	+$(PIPE) "$(SAGE_SPKG) $(JINJA2) 2>&1" "tee -a $(SAGE_LOGS)/$(JINJA2).log"

$(INST)/$(PYGMENTS): $(INST)/$(PYTHON) $(INST)/$(SETUPTOOLS)
	+$(PIPE) "$(SAGE_SPKG) $(PYGMENTS) 2>&1" "tee -a $(SAGE_LOGS)/$(PYGMENTS).log"

# List all *build-time* dependencies of the Sage library.  These are,
# on the one hand, programs needed for the build/install process of the
# Sage library (e.g. JINJA2), and on the
# other hand all dependencies for Cython files (e.g. PARI, NTL, MPIR).
$(INST)/sage: \
		 $(INST)/$(ATLAS) \
		 $(INST)/$(CEPHES) \
		 $(INST)/$(CLIQUER) \
		 $(INST)/$(CYTHON) \
		 $(INST)/$(ECL) \
		 $(INST)/$(ECLIB) \
		 $(INST)/$(ECM) \
		 $(INST)/$(FLINT) \
		 $(INST)/$(FPLLL) \
		 $(INST)/$(GD) \
		 $(INST)/$(GIVARO) \
		 $(INST)/$(GLPK) \
		 $(INST)/$(GSL) \
		 $(INST)/$(IML) \
		 $(INST)/$(JINJA2) \
		 $(INST)/$(LCALC) \
		 $(INST)/$(LRCALC) \
		 $(INST)/$(LIBGAP) \
		 $(INST)/$(LIBPNG) \
		 $(INST)/$(LINBOX) \
		 $(INST)/$(M4RI) \
		 $(INST)/$(M4RIE) \
		 $(INST)/$(MPC) \
		 $(INST)/$(MPFI) \
		 $(INST)/$(MPFR) \
		 $(INST)/$(MPIR) \
		 $(INST)/$(NTL) \
		 $(INST)/$(NUMPY) \
		 $(INST)/$(PARI) \
		 $(INST)/$(POLYBORI) \
		 $(INST)/$(PPL) \
		 $(INST)/$(PYNAC) \
		 $(INST)/$(PYTHON) \
		 $(INST)/$(RATPOINTS) \
		 $(INST)/$(READLINE) \
		 $(INST)/$(SINGULAR) \
		 $(INST)/$(SYMMETRICA) \
		 $(INST)/$(ZNPOLY) \
		 $(INST)/csage
	if [ -z "$$SAGE_INSTALL_FETCH_ONLY" ]; then \
		cd $(SAGE_SRC) && source bin/sage-env && \
		$(PIPE) 'time python setup.py install 2>&1' 'tee -a $(SAGE_LOGS)/sage-$(SAGE_VERSION).log' && \
		touch $@; \
	fi

$(INST)/csage: $(INST)/$(SCONS) \
       $(INST)/$(MPIR) \
       $(INST)/$(NTL) \
       $(INST)/$(PARI) \
       $(INST)/$(PYTHON)
	if [ -z "$$SAGE_INSTALL_FETCH_ONLY" ]; then \
		cd $(SAGE_SRC) && source bin/sage-env && cd c_lib && \
		$(PIPE) 'time scons -Q install 2>&1' 'tee -a $(SAGE_LOGS)/csage-$(SAGE_VERSION).log' && \
		touch $@; \
	fi

$(INST)/ccache: $(BASE) $(INST)/$(ZLIB)
	+$(PIPE) "$(SAGE_SPKG) ccache 2>&1" "tee -a $(SAGE_LOGS)/ccache.log"
	touch $(INST)/ccache

$(INST)/$(GCC): $(INST)/$(MPIR) $(INST)/$(MPFR) $(INST)/$(MPC) \
                $(INST)/$(ZLIB)
	+$(PIPE) "$(SAGE_SPKG) $(GCC) 2>&1" "tee -a $(SAGE_LOGS)/$(GCC).log"

$(INST)/$(PILLOW): $(INST)/$(PYTHON) $(INST)/$(SETUPTOOLS)
	+$(PIPE) "$(SAGE_SPKG) $(PILLOW) 2>&1" "tee -a $(SAGE_LOGS)/$(PILLOW).log"

$(INST)/$(PKGCONFIG): $(INST)/$(PYTHON) $(INST)/$(SETUPTOOLS)
	+$(PIPE) "$(SAGE_SPKG) $(PKGCONFIG) 2>&1" "tee -a $(SAGE_LOGS)/$(PKGCONFIG).log"

$(INST)/$(NUMPY): $(INST)/$(PYTHON) $(INST)/$(ATLAS)
	+$(PIPE) "$(SAGE_SPKG) $(NUMPY) 2>&1" "tee -a $(SAGE_LOGS)/$(NUMPY).log"

$(INST)/$(SCIPY): $(INST)/$(ATLAS) $(INST)/$(NUMPY)
	+$(PIPE) "$(SAGE_SPKG) $(SCIPY) 2>&1" "tee -a $(SAGE_LOGS)/$(SCIPY).log"

# matplotlib is needed to test cvxopt (i.e., if SAGE_CHECK=yes). See #12742.
$(INST)/$(CVXOPT): $(INST)/$(NUMPY) \
                   $(INST)/$(ATLAS) $(INST)/$(CEPHES) \
                   $(INST)/$(GSL) $(INST)/$(GLPK) \
                   | $(INST)/$(MATPLOTLIB)
	+$(PIPE) "$(SAGE_SPKG) $(CVXOPT) 2>&1" "tee -a $(SAGE_LOGS)/$(CVXOPT).log"

$(INST)/$(CEPHES):
	+$(PIPE) "$(SAGE_SPKG) $(CEPHES) 2>&1" "tee -a $(SAGE_LOGS)/$(CEPHES).log"
<|MERGE_RESOLUTION|>--- conflicted
+++ resolved
@@ -305,11 +305,7 @@
 $(INST)/$(LIBGAP): $(INST)/$(GAP)
 	+$(PIPE) "$(SAGE_SPKG) $(LIBGAP) 2>&1" "tee -a $(SAGE_LOGS)/$(LIBGAP).log"
 
-<<<<<<< HEAD
-$(INST)/$(IPYTHON): $(INST)/$(PYTHON) $(INST)/$(JINJA2) $(INST)/$(TORNADO)
-=======
 $(INST)/$(IPYTHON): $(INST)/$(PYTHON) $(INST)/$(JINJA2) $(INST)/$(TORNADO) $(INST)/$(PYZMQ)
->>>>>>> 4cd153a4
 	+$(PIPE) "$(SAGE_SPKG) $(IPYTHON) 2>&1" "tee -a $(SAGE_LOGS)/$(IPYTHON).log"
 
 $(INST)/$(PEXPECT): $(INST)/$(PYTHON)
@@ -384,17 +380,10 @@
 	+$(PIPE) "$(SAGE_SPKG) $(TORNADO) 2>&1" "tee -a $(SAGE_LOGS)/$(TORNADO).log"
 
 $(INST)/$(MATPLOTLIB): $(INST)/$(PYTHON) $(INST)/$(NUMPY) \
-<<<<<<< HEAD
-		       $(INST)/$(FREETYPE) $(INST)/$(LIBPNG) \
-		       $(INST)/$(GDMODULE) $(INST)/$(DATEUTIL) \
-		       $(INST)/$(PKGCONF) $(INST)/$(PYPARSING) \
-		       $(INST)/$(SETUPTOOLS) $(INST)/$(TORNADO) $(INST)/$(SIX)
-=======
                        $(INST)/$(FREETYPE) $(INST)/$(LIBPNG) \
                        $(INST)/$(GDMODULE) $(INST)/$(DATEUTIL) \
                        $(INST)/$(PYPARSING) $(INST)/$(SETUPTOOLS) \
                        $(INST)/$(TORNADO) $(INST)/$(SIX)
->>>>>>> 4cd153a4
 	+$(PIPE) "$(SAGE_SPKG) $(MATPLOTLIB) 2>&1" "tee -a $(SAGE_LOGS)/$(MATPLOTLIB).log"
 
 $(INST)/$(CDDLIB): $(INST)/$(MPIR)
