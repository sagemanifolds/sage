--- conflicted
+++ resolved
@@ -811,28 +811,6 @@
             else:
                 raise NotImplementedError('mapping git path "%s"'%path)
 
-<<<<<<< HEAD
-    if patchname:
-        from sage.env import TRAC_SERVER_URI
-        url = TRAC_SERVER_URI+"/raw-attachment/ticket/%s/%s"%(ticket,patchname)
-        if url.startswith("https://"):
-            try:
-                import ssl
-            except ImportError:
-                # python is not build with ssl support by default. to make
-                # downloading patches work even if ssl is not present, we try
-                # to access trac through http
-                url = url.replace("https","http",1)
-        return self.download_patch(url = url)
-    else:
-        attachments = self.trac.attachment_names(ticket)
-        if len(attachments) == 0:
-            from sagedev import SageDevValueError
-            raise SageDevValueError("Ticket #%s has no attachments."%ticket)
-        if len(attachments) == 1:
-            ret = self.download_patch(ticket = ticket, patchname = attachments[0])
-            self._UI.show("Attachment `{0}` for ticket #{1} has been downloaded to `{2}`.".format(attachments[0], ticket, ret[0]))
-=======
         def apply_replacements(lines, diff_regexs, replacement):
             ret = []
             for line in lines:
@@ -844,7 +822,6 @@
                                           for i in range(1,m.lastindex+1) ])) + \
                                line[m.end(m.lastindex):]
                 ret.append(line)
->>>>>>> 2001f33f
             return ret
 
         diff_regex = None
