r"""
Javascript (AJAX) Component of SAGE Notebook

AUTHORS:
    -- William Stein
    -- Tom Boothby
    -- Alex Clemesha


This file is one big raw triple-quoted string that contains a bunch of javascript.  This javascript is inserted into
the head of the notebook web page. """

from sage.misc.misc import SAGE_URL
import keyboards

###########################################################################
#       Copyright (C) 2006 William Stein <wstein@gmail.com>
#                     2006 Tom Boothby <boothby@u.washington.edu>
#
#  Distributed under the terms of the GNU General Public License (GPL)
#                  http://www.gnu.org/licenses/
###########################################################################

def async_lib():
    s = r"""
///////////////////////////////////////////////////////////////////
// An AJAX framework for connections back to the
// SAGE server (written by Tom Boothby).
///////////////////////////////////////////////////////////////////
//globals

var async_oblist = [null,null,null,null,null];
var async_idstack= [0,1,2,3,4];

function getAsyncObject(handler) {
  var asyncObj;
  try {
    if (browser_ie) {
      var s =browser_ie5?"Microsoft.XMLHTTP":"Msxml2.XMLHTTP";
      asyncObj = new ActiveXObject(s);
      asyncObj.onreadystatechange = handler;
      return asyncObj;
    } else {
      asyncObj = new XMLHttpRequest();
      asyncObj.onload  = handler;
      asyncObj.onerror = handler;
      return asyncObj;
    }
  } catch(e) {
    no_async = true;
    return null;
  }
}

function generic_callback(status, response_text) {
   /* do nothing */
}

function asyncCallbackHandler(id) {
    //this was a one-liner, but Opera doesn't like to eval
    // "function() {bla}" -- it needs to be part of an assignment
    //Also, some versions of firefox don't like to see "function()"
    //you need a space between the parentheses.  WTF?
    var f;
    eval("f = function( ) { async_callback("+id+"); }");
    return f;
}

function async_callback(id) {
    var asyncObj = async_oblist[id][0];
    var callback = async_oblist[id][1];
    try {
        if( (asyncObj.readyState==4 || asyncObj.readyState=="complete")
              && asyncObj.status == 200 )
            try {
                callback('success', asyncObj.responseText);
                async_release(id);  //don't release the id until we've tried to capture output
            } catch(e) {
                async_release(id);  //release immediately in case exception was in the callback
                callback('success', "empty");
            }
    } catch(e) {
        if(async_oblist[id] != null) //release immediately
            async_release(id);
        callback("failure", e);
    }
}

function async_request(url, callback, postvars) {
  var id = async_id();
  var f = asyncCallbackHandler(id);
  var asyncObj = getAsyncObject(f);
  async_oblist[id] = [asyncObj,callback];

  if(postvars != null) {
    asyncObj.open('POST',url,true);
    asyncObj.setRequestHeader('Content-Type','application/x-www-form-urlencoded');
    asyncObj.send(postvars);
  } else {
    asyncObj.open('GET',url,true);
    asyncObj.setRequestHeader('Content-Type',  "text/html");
    asyncObj.send(null);
  }
}

function async_id() {
  if(async_idstack.length == 0) {
    id = async_oblist.length;
    async_oblist.push(null);
  } else {
    id = async_idstack.pop();
  }
  return id
}

function async_release(id) {
  async_oblist[id] = null;
  async_idstack.push(id);
  if(async_idstack.length == async_oblist.length && async_oblist.length > 10) {
    async_oblist = [null,null,null,null,null];
    async_idstack= [0,1,2,3,4];
  }
}

"""
    return s




def javascript():
    s = async_lib()
    s+= r"""

///////////////////////////////////////////////////////////////////
//
// GLOBAL VARIABLES
//
// PLEASE define all global variables up here, and if you want to
// set them with anything but simple assignment, 'var' them first,
// and set them later.  Your code might work in your browser, but
// it might break initial setup for other critical pieces in other
// browsers.  Thanks. (and for the record, I'm guilty of this more
// than anybody else here -- I figure a big block comment might
// help keep me in check)
//
// Exception: keyboard globals are defined at the end
//
///////////////////////////////////////////////////////////////////


// The active cell list.
var active_cell_list = [];

//Browser & OS identification
var browser_op, browser_saf, browser_konq, browser_moz, browser_ie, browser_ie5;
var os_mac, os_lin, os_win;

var update_error_count = 0;
var update_error_threshold = 30;

// in milliseconds
var update_error_delta = 1024;
//var update_normal_delta = 256;
var update_normal_delta = 512;
var cell_output_delta = update_normal_delta;

var SEP = '___S_A_G_E___';   // this had better be the same as in the server
var current_cell = -1;       // gets set on focus / blur
var no_async = false; //this isn't really used -- should we think about dealing with this?

// introspection variables
var introspection_loaded = false;
var introspect_id;
var introspection_text = "";
var replacement_text = "";
var replacement_row = 0;
var replacement_col = 0;
var replacing_word = "";
var replacement_word = "";
var replacing = false;
var sub_introspecting = false;

// Info about the current worksheet.  These get set in notebook.py
var worksheet_id=0;
var worksheet_filename='';
var worksheet_name='';

//regular expressions used to peek into the cell input for introspection
var non_word = "[^a-zA-Z0-9_]"; //finds any character that doesn't belong in a variable name
var command_pat = "([a-zA-Z_][a-zA-Z._0-9]*)$"; //identifies the command at the end of a string
var function_pat = "([a-zA-Z_][a-zA-Z._0-9]*)\\([^()]*$";
var one_word_pat = "([a-zA-Z_][a-zA-Z._0-9]*)";

var whitespace_pat = "(\\s*)";

try{
  non_word = new RegExp(non_word);
  command_pat = new RegExp(command_pat);
  function_pat = new RegExp(function_pat);
  one_word_pat = new RegExp(one_word_pat);
  whitespace_pat = new RegExp(whitespace_pat);
} catch(e){}

var after_cursor, before_cursor, before_replacing_word;

var update_timeout = -1;

var updating = false; var update_time = -1;

var jsmath_font_msg = '<a href="SAGE_URL/jsmath">jsMath temporarily disabled while we resolve a windows firefox hang bug</a><br>'; /*var jsmath_font_msg = '<a href="SAGE_URL/jsmath">Click to download and install tex fonts.</a><br>'; */

var cell_id_list; // this gets set in worksheet.py

var input_keypress; //this gets set to a function when we set up the keyboards

var in_slide_mode = false; //whether or not we're in slideshow mode
var slide_hidden = false; //whether the current slide has the hidden input class

var worksheet_locked;

var original_title;

//var title_spinner = ['    ', '.   ', '..  ', '... '];
//var title_spinner = ['[ ] ', '[.] ', '[:] ', '[.] '];
//var title_spinner = ['S ', 'SA ', 'SAG ', 'SAGE '];
var title_spinner = ['/ ', '\\ '];
//var title_spinner = ['[   ] ', '[.  ] ', '[.. ] ', '[...] '];
//var title_spinner = ['[-] ','[/] ','[|] ','[\\] '];
var title_spinner_i = 0;
try{
    original_title = document.title;
} catch(e) {}

///////////////////////////////////////////////////////////////////
//
// Cross-Browser Stuff
//
///////////////////////////////////////////////////////////////////

function true_function() {return true;}
input_keypress = true_function;

try{
  var n=navigator;
  var nav=n.appVersion;
  var nan=n.appName;
  var nua=n.userAgent;
  browser_op=(nua.indexOf('Opera')!=-1);
  browser_saf=(nua.indexOf('Safari')!=-1);
  browser_konq=(!browser_saf && (nua.indexOf('Konqueror')!=-1) ) ? true : false;
  browser_moz=( (!browser_saf && !browser_konq ) && ( nua.indexOf('Gecko')!=-1 ) ) ? true : false;
  browser_ie=((nua.indexOf('MSIE')!=-1)&&!browser_op);
  browser_ie5=(browser_ie&&(nua.indexOF('MSIE 5')!=-1));
  os_mac=(nav.indexOf('Mac')!=-1);
  os_win=( ( (nav.indexOf('Win')!=-1) || (nav.indexOf('NT')!=-1) ) && !os_mac)?true:false;
  os_lin=(nua.indexOf('Linux')!=-1);

  get_keyboard();
} catch(e){}

try{
  [].indexOf || (Array.prototype.indexOf = function(v,n){
    n = (n==null)?0:n; m = this.length;
    for(var i = n; i < m; i++)
      if(this[i] == v)
         return i;
    return -1;
  });
} catch(e){}


function get_keyboard() {
  var b,o,warn=false;

  input_keypress = cell_input_key_event;
  debug_keypress = debug_input_key_event;

  if(browser_op) {
    b = "o";
  } else if(browser_ie) {
    b = "i";
    document.onkeydown = key_listen_ie;
    input_keypress = true_function;
    debug_keypress = true_function;
//    warn = true;
  } else if(browser_saf) {
    b = "s";
  } else if(browser_konq) {
    b = "k";
//    warn = true;
  } else {
    b = "m";
  }

  if(os_mac) {
    o = "m";
  } else if(os_lin) {
    o = "l";
  } else {
    o = "w"
  }

  if(b == null || o == null || warn) {
    alert("Your browser / OS combination is not supported.  \nPlease use Firefox or Opera under linux, windows, or mac OSX, or Safari.")
  }

  async_request('__keyboard_'+b+o+'__.js', get_keyboard_callback, null);
}

function get_keyboard_callback(status, response_text) {
  if(status == 'success') {
    eval(response_text);
  }
}

function get_element(id) {
  if(document.getElementById)
    return document.getElementById(id);
  if(document.all)
    return document.all[id];
  if(document.layers)
    return document.layers[id];
}

function set_class(id, cname) {
  e = get_element(id);
  if(e!=null) {
      e.className = cname;
  }
}

function get_class(id) {
  e = get_element(id);
  if(e!=null) {
      return e.className;
  }
  return null
}

function set_html(id, html) {
  e = get_element(id);
  if(e!=null) {
      e.innerHTML = html;
  }
}

function get_event(e) {
   return (e==null)?window.event:e;
}

function key_event(e) {
   if(e==null) e = window.event;
   if(e.modifiers) {
     this.a = e.modifiers | 1;
     this.c = e.modifiers | 2;
     this.s = e.modifiers | 4;
   } else {
     this.a = e.altKey;
     this.c = e.ctrlKey;
     this.s = e.shiftKey;
   }
   this.k = e.keyCode + "," + e.which;
   this.m = this.k + (this.s?'!':'');
   return this;
}

function time_now() {
  return (new Date()).getTime();
}


///////////////////////////////////////////////////////////////////
//
// Misc page functions -- for making the page work nicely
// (this is a crappy descriptor)
///////////////////////////////////////////////////////////////////

function is_whitespace(s) {
    m = whitespace_pat.exec(s);
    return (m[1] == s);
}

function trim(s) {
    m = one_word_pat.exec(s);
    if(m == null)
        return s;
    return m[1];
}

function body_load() {
// init_menus();
}

function init_menus() {
  for( i = 1; i <= 3; i++) {
    menu = get_element("menu"+i);
    menu.style.display="none";
  }
}

function toggle_menu(name) {
  if(get_class(name) == "hidden") {
    set_class(name, name);
    set_html(name+'_hider', '[-]');
  } else {
    set_class(name, 'hidden');
    set_html(name+'_hider', '[+]');
  }
}

function toggle_left_pane() {
  if(get_class('left_pane') == "hidden") {
    set_class('left_pane', 'pane');
    set_class('worksheet', 'worksheet');
//    set_class('left_pane_bar', 'hidden');
//    set_html('left_pane_hider', '&laquo;&laquo;');
  } else {
    set_class('left_pane', 'hidden');
    set_class('worksheet', 'slideshow');
//    set_class('left_pane_bar', 'left_pane_bar');
//    set_html('left_pane_hider', '&raquo; Control Bar &raquo;');
  }
}


///////////////////////////////////////////////////////////////////
//
// Completions interface stuff
//
///////////////////////////////////////////////////////////////////

function handle_replacement_controls(cell_input, event) {
    deselect_replacement_element();
    if(key_menu_up(event)) {
        if(replacement_row <= 0) {
            halt_introspection();
        } else {
            replacement_row--;
        }
    } else if(key_menu_down(event)) {
        replacement_row++;
        if(!replacement_element_exists())
            replacement_row = 0;
    } else if(key_menu_right(event)) {
        replacement_col++;
        if(!replacement_element_exists())
            replacement_col = 0;
    } else if(key_menu_left(event)) {
        replacement_col--;
        if(!replacement_element_exists()) {
            replacement_col = 1;
            while(replacement_element_exists())
                replacement_col++;
            replacement_col--;
        }
    } else if(key_menu_pick(event)) {
        do_replacement(introspect_id, replacement_word, true);
        return false;
    } else if(key_request_introspections(event)) {
        if(sub_introspecting) {
            introspection_text = replacement_text;
            introspection_loaded = true;
            sub_introspecting = false;
            update_introspection_text();
        } else {
            replacement_text = introspection_text;
            introspection_loaded = false;
            sub_introspecting = true;
        }
    } else {
       halt_introspection();
       return true;
    }
    select_replacement_element();

    if(sub_introspecting) {
        active_cell_list = active_cell_list.concat([introspect_id]);
        evaluate_cell_introspection(introspect_id, before_replacing_word+replacement_word+'?', after_cursor);
    }

    return false;
}

function do_replacement(id, word,do_trim) {
    var cell_input = get_cell(id);
    cell_focus(id, false);

    if(do_trim) //optimization 'cause Opera has a slow regexp engine
        word = trim(word);

    cell_input.value = before_replacing_word + word + after_cursor;

    var pos = before_replacing_word.length + word.length;

    //note for explorer:  may need to focus cell first.
    if(cell_input.setSelectionRange) {
        cell_input.setSelectionRange(pos,pos);
    } else if (cell_input.createTextRange) {
        var range = cell_input.createTextRange();
        range.moveEnd('character', pos - cell_input.value.length);
        range.collapse(false);
        range.select();
    } else {
        //debug_append("crap");
    }

    halt_introspection();
}

function get_replacement_element() {
    return get_element("completion"+introspect_id + "_" + replacement_row + "_" + replacement_col);
}

function replacement_element_exists() {
    return get_replacement_element() != null;
}

function select_replacement(row, col) {
    deselect_replacement_element();
    replacement_row = row;
    replacement_col = col;
    select_replacement_element();
}

function deselect_replacement_element() {
    e = get_replacement_element();
    if(e==null) return;
    e.className = 'completion_menu_two';
}

function select_replacement_element() {
    var e = get_replacement_element();
    if (e==null) return;
    e.className = 'completion_menu_two completion_menu_selected';
    var l = e.getElementsByTagName('a');
    if(l.length && l[0]!=null) {
        var h = l[0].innerHTML;
        var i = h.indexOf('&nbsp')
        if (i != -1) {
            h = h.substr(0,i);
        }
        replacement_word = h;
    }
}

function update_introspection_text(preserve_cursor) {
  close_introspection_text();
  d = get_element("introspect_div_"+introspect_id);
  if(!d) return;

  if(introspection_loaded) {
    if(introspection_text == "") {
        halt_introspection();
        return;
    }
    d.innerHTML = introspection_text;
    if(replacing)
      select_replacement_element();
  } else {
    d.innerHTML = "loading..."
  }
}

function close_introspection_text() {
  d = get_element("introspect_div_"+introspect_id);
  if(d!=null)
    d.innerHTML = "";
}

function halt_introspection() {
    close_introspection_text();
    introspect_id = null;
    replacing = false;
    sub_introspecting = false;
    introspection_loaded = false;
    replacement_row = replacement_col = 0;
}

///////////////////////////////////////////////////////////////////
//
// OBJECT functions -- for managing saved objects
//
///////////////////////////////////////////////////////////////////

function click_on_object(name) {
   // o = document.open("/" + name + ".sobj");
}


///////////////////////////////////////////////////////////////////
//
// WORKSHEET functions -- for switching between and managing worksheets
//
///////////////////////////////////////////////////////////////////

function add_worksheet(name,pass) {
    async_request('/add_worksheet', add_worksheet_callback, 'name='+name+'&passcode='+pass)
}

function add_worksheet_callback(status,response_text) {
    if (status == "success") {
        /* expect response_text to encode a pair consisting of
           the HTML for the updated worksheet list and the
           name of the new worksheet. */
        var X = response_text.split(SEP);
        if (X.length <= 1) {
            alert("Unable to add worksheet.");
        } else {
            set_worksheet_list(X[0]);
            switch_to_worksheet(X[1]);
        }
    } else {
        alert("Possible failure adding worksheet.");
    }
}

function delete_worksheet(name) {
    async_request('/delete_worksheet', delete_worksheet_callback, 'name='+name)
}

function delete_worksheet_callback(status, response_text) {
    if (status == "success") {
        /* expect response_text to encode a pair consisting of
           the HTML for the updated worksheet list and the
           id of a worksheet to switch to in case we just
           deleted the current worksheet. */
        var X = response_text.split(SEP);
        if (X.length <= 1) {
            alert("Possible failure deleting worksheet.  " + response_text);
        } else {
            set_worksheet_list(X[0]);
            if (X[1] != -1)
               switch_to_worksheet(X[1]);
        }
    } else {
        alert("Possible failure deleting worksheet.");
    }
}

function show_worksheet_menu(worksheet) {
    // not implemented
}

function set_worksheet_list(worksheets) {
    var wlist = get_element('worksheet_list');
    wlist.innerHTML = worksheets;
}

function show_add_new_worksheet_menu() {
    var add_worksheet_menu = get_element('add_worksheet_menu');
    add_worksheet_menu.style.display = 'block';
    get_element('new_worksheet_box').focus()
}

function hide_add_new_worksheet_menu() {
    var add_worksheet_menu = get_element('add_worksheet_menu');
    add_worksheet_menu.style.display = 'none';
}

function show_upload_worksheet_menu() {
    window.open("__upload__.html","","location=1,menubar=1,scrollbars=0,width=800,height=700,toolbar=1,resizable=1");
    if(w.focus)
      w.focus();
}


function hide_upload_worksheet_menu() {
    var upload_worksheet_menu = get_element('upload_worksheet_menu');
    upload_worksheet_menu.style.display = 'none';
}

function process_upload_worksheet_menu_submit() {
    hide_upload_worksheet_menu();
    var box = get_element('upload_worksheet_filename');
    var filename = box.value;
    box.value = '';
    upload_worksheet(filename);
}

function upload_worksheet(filename) {
   async_request('/upload_worksheet', upload_worksheet_callback, 'filename='+filename)
}

function upload_worksheet_callback(status, response_text) {
    if (status == "success") {
        if (response_text.slice(0,5) == "Error") {
            alert("Error uploading worksheet.");
        } else {
            set_worksheet_list(response_text);
        }
    } else {
        alert("Possible problem uploading file.");
    }
}

function show_delete_worksheet_menu() {
    var delete_worksheet_menu = get_element('delete_worksheet_menu');
    delete_worksheet_menu.style.display = 'block';
    get_element('delete_worksheet_box').focus();
}

function hide_delete_worksheet_menu() {
    var delete_worksheet_menu = get_element('delete_worksheet_menu');
    delete_worksheet_menu.style.display = 'none';
}

function process_new_worksheet_menu_submit() {
    hide_add_new_worksheet_menu();
    var add_worksheet_box = get_element('new_worksheet_box');
    name = add_worksheet_box.value;
    var add_worksheet_pass = get_element('new_worksheet_pass');
    pass = add_worksheet_pass.value;
    add_worksheet_box.value = '';
    add_worksheet_pass.value = '';
    add_worksheet(name,pass);
}

function process_delete_worksheet_menu_submit() {
    hide_delete_worksheet_menu();
    var delete_worksheet_box = get_element('delete_worksheet_box');
    name = delete_worksheet_box.value;
    delete_worksheet_box.value = '';
    delete_worksheet(name);
}


// We decided not to implement the following, since normal user's
// tabbed browsing (or multiple windows, depending on user taste!)
// does the same thing much better and in a more flexible manner.
function switch_to_worksheet(id) {
    /* 1. check to see if worksheet is already loaded into the DOM
       2. If not, load it into the dom.
       3. Move it to the front and everything else to the back by changing the css.
    */
  /* alert('switch to worksheet ' + id); */
}

function unlock_worksheet() {
    lock = get_element("worksheet_lock");
    lock.innerHTML = 'Enter Passcode: <input onKeyPress="return unlock_worksheet_submit(event,value);" id="lock_input" type="password">';
    lock.innerHTML+= '<span id="unlock_error" class="red"></span>';
    lock_input = get_element("lock_input");
    lock_input.focus();
}

function unlock_worksheet_submit(e,passcode) {
    if(is_submit(e)) {
        document.cookie = "ws_"+worksheet_filename+"_passcode="+passcode;
        async_request('/unlock_worksheet', unlock_worksheet_callback, 'worksheet_id='+worksheet_id);
        return false;
    }
    return true;
}

function unlock_worksheet_callback(status, response_text) {
    if(status == 'success' && response_text == 'ok') {
        lock = get_element("worksheet_lock");
        lock.parentNode.removeChild(lock);
        worksheet_locked = false;
    } else {
        lock_input = get_element("lock_input");
        lock_input.value = "";
        lock_input.focus();
        txt = get_element('unlock_error');
        if(txt)
            txt.innerHTML = 'incorrect';
    }
}

function sync_active_cell_list() {
    async_request('/get_queue', sync_active_cell_list_callback, 'worksheet_id='+worksheet_id);
}

function sync_active_cell_list_callback(status, response_text) {
    if(status == 'success') {
        if(response_text == "")
            return;
        active_cell_list = response_text.split(",");
        for(var i = 0; i < active_cell_list.length; i++)
            cell_set_running(active_cell_list[i]);
        start_update_check();
    }
}

///////////////////////////////////////////////////////////////////
//
// CELL functions -- for the individual cells
//
///////////////////////////////////////////////////////////////////

function get_cell(id) {
    return get_element('cell_input_'+ id);
}

function cell_blur(id) {
    var e = get_cell(id);
    if(e == null) return;
    e.className="hidden";

   /* if(!in_slide_mode)
        current_cell = -1; */

    var display_cell = get_element('cell_display_' + id)
    set_class('cell_display_' + id, 'cell_input')  // TODO: %hide -- deal with later
    var t = e.value;
    if (t.length == 0) {
        t = ' ';
    }
<<<<<<< HEAD
    cell_colorize(id,t)
=======
    display_cell.innerHTML = prettyPrintOne(t);
>>>>>>> 4d5e565c

    return true;
}

<<<<<<< HEAD
function cell_colorize(id, text) {
    var input = escape0(text);

    async_request('/colorize', cell_colorize_callback,
            'id=' + id + '&input='+input);
}

function cell_colorize_callback(status, response_text) {
    if (status == "failure") {
        return;
    }
    var X = response_text.split(SEP);
    var id = X[0];
    var text = X[1];
    if(is_whitespace(text))   // this doesn't work, because empty colorized text is an empty span!
        text = ' ';

    var display_cell = get_element('cell_display_' + id)

    display_cell.innerHTML = text;
}

=======
>>>>>>> 4d5e565c
function debug_focus() {
    in_debug_input = true;
    w = get_element('debug_window');
    if(w)
       w.className = 'debug_window_active';
}

function debug_blur() {
    in_debug_input = false;
    w = get_element('debug_window');
    if(w)
        w.className = 'debug_window_inactive';
}

//set and_delay to true if you want to refocus the browser in a keyevent
//which expects a tab -- Opera apparently resists canceling the tab key
//event -- so we can subvert that by breaking out of the call stack with
//a little timeout.  Safari also has this problem.
function cell_focus(id, bottom) {
    // make_cell_input_active(id);
    current_cell = id;

    var cell = get_cell(id);
    if (cell) {
        cell.focus();
        set_class('cell_display_' + id, 'hidden');
        cell.className="cell_input_active";
        cell_input_resize(cell);
        if (!bottom)
            move_cursor_to_top_of_cell(cell);
        current_cell = id;
        cell.focus();
    }
    return true;
}

function move_cursor_to_top_of_cell(cell) {
    try{ //firefox, et al.
        cell.selectionStart = 0;
        cell.selectionEnd = 0;
    } catch(e) {}
}

function focus_delay(id,bottom) {
    if(!bottom)
         setTimeout('cell_focus('+id+',false)', 10);
    else
         setTimeout('cell_focus('+id+',true)', 10);
}


function cell_input_resize(cell_input) {
    var rows = 2;
    //var rows = cell_input.value.split('\n').length - 1;
    var rows = cell_input.value.split('\n').length + 1;
    if (rows <= 1) {
      rows = 2;
    } else {
      /* to avoid bottom chop off */
      rows = rows + 2;
    }
    if (rows >= 30) {
      rows = 30;
    }

    try {
        cell_input.style.height = rows + 'em'; // this sort of works in konqueror...
    } catch(e) {}
    try{
        cell_input.rows = rows;
    } catch(e) {}

    if(slide_hidden) {
        cell_input.className="cell_input_active";
        slide_hidden = false;
    }
}

function lstrip(s) {
    var n = s.length;
    var i = 0;
    while (i < n && (s[i] == ' ' || s[i] == '\n' || s[i] == '\t')) {
        i = i + 1;
    }
    return s.slice(i);
}

function cell_input_minimize_size(cell_input) {
    var v = cell_input.value;
    var w = lstrip(v);
    var sl = w.slice(0,5);
    if (sl == '%hide') {
        cell_input.className = 'cell_input_hide';
        cell_input.style.height = '1em';
        return;
    }

    cell_input.className = 'cell_input';
    var rows = v.split('\n').length ;
    if (rows < 1) {
      rows = 1;
    }
    if (rows >= 25) {
      rows = 25;
    }
    cell_input.rows = rows;
    if (rows == 1) {
       // hack because of bug in firefox with 1-row textarea
       cell_input.style.height = '1.5em';
    }
}

function cell_input_minimize_all() {
    var v = cell_id_list;
    var n = v.length;
    var i;
    for(i=0; i<n; i++) {
        var cell=get_cell(v[i]);
        cell_input_minimize_size(cell);
    }
}

function cell_delete_callback(status, response_text) {
    if (status == "failure") {
     // cell = get_element('cell_outer_' + id_to_delete);
     // var worksheet = get_element('worksheet_cell_list');
     // worksheet.removeChild(cell);
     // jump_to_cell(id_to_delete,-1);
     // cell_id_list = delete_from_array(cell_id_list, id_to_delete);
     // id_to_delete = -1;
        return;
    }
    var X = response_text.split(SEP);
    if (X[0] == 'ignore') {
        return; /* do not delete, for some reason */
    }
    var cell = get_element('cell_outer_' + X[1]);
    var worksheet = get_element('worksheet_cell_list');
    worksheet.removeChild(cell);
    jump_to_cell(X[1],-1);
    cell_id_list = delete_from_array(cell_id_list, X[1]);
}

function cell_delete_all_callback(status, response_text){
    if (status == "success") {
        var worksheet = get_element('worksheet_cell_list');
        for (var i = 1; i < cell_id_list.length; i++){
            var cell = get_element('cell_outer_' + cell_id_list[i]);
            worksheet.removeChild(cell);
        }
        get_cell(cell_id_list[0]).value = "";
        cell_id_list = [cell_id_list[0]];
    }
}

function cell_delete(id) {
   async_request('/delete_cell', cell_delete_callback, 'id='+id)
}

function cell_delete_all() {
   async_request('/delete_cell_all', cell_delete_all_callback, 'worksheet_id='+worksheet_id)
}


function key_listen_ie() {
    var e = get_event(null);
    if(current_cell != -1) {
        k = new key_event(e);
        if(key_shift(k) || key_ctrl(k) || key_alt(k))
          return true;

        if(!cell_input_key_event(current_cell, e)) {
            void(0);
            e.returnValue=false;
            e.cancelBubble=true;
            return false;
        }
        return true;
    }
    if(in_debug_input) {
        if(!debug_input_key_event(e)) {
            void(0);
            e.returnValue=false;
            e.cancelBubble=true;
            return false;
        }
        return true;
    }
    return true;
}

function debug_input_key_event(e) {
    e = new key_event(e);
    debug_input = get_element('debug_input');

    if (key_down_arrow(e)) {
        var after = text_cursor_split(debug_input)[1];
        var i = after.indexOf('\n');
        if (i == -1 || after == '') {
            jump_to_cell(cell_id_list[0],0)
            return false;
        } else {
            return true;
        }
    }
    if (key_send_input(e)) {
        var out = ""
        try {
          out = eval(debug_input.value);
        } catch(err) {
          out = "Error: " + err.description;
        } finally {
          debug_append(out);
          return false;
        }
    }
}

function cell_input_key_event(id, e) {
    cell_input = get_cell(id);
    e = new key_event(e);
    if (e==null) return;

    if (key_delete_cell(e) && is_whitespace(cell_input.value)) {
        cell_delete(id);
        return false;
    }

    if((introspect_id == id) && introspection_loaded && replacing) {
        if(!handle_replacement_controls(cell_input, e)) {
            if(browser_op) focus_delay(id,true);
            return false; //otherwise, keep going
        }
        halt_introspection();
    }

    cell_input_resize(cell_input);

    // Will need IE version... if possible.
    if (!in_slide_mode && key_up_arrow(e)) {
        var before = text_cursor_split(cell_input)[0];
        var i = before.indexOf('\n');
        if (i == -1 || before == '') {
            jump_to_cell(id,-1, true);
            return false;
        } else {
            return true;
        }
    } else if (!in_slide_mode && key_down_arrow(e)) {
        var after = text_cursor_split(cell_input)[1];
        var i = after.indexOf('\n');
        if (i == -1 || after == '') {
            jump_to_cell(id,1);
            return false;
        } else {
            return true;
        }
    } else if (key_send_input(e)) {
       // User pressed shift-enter (or whatever the submit key is)
       evaluate_cell(id, 0);
       return false;
    } else if (key_send_input_newcell(e)) {
       evaluate_cell(id, 1);
       return false;
    } else if (key_request_introspections(e)) {
       // command introspection (tab completion, ?, ??)
       evaluate_cell(id, 2);
       focus_delay(id,true);
       return false;
    } else if (key_interrupt(e)) {
       interrupt();
       return false;
    } else if (key_page_down(e)) {
       if(in_slide_mode) {
           slide_next();
       } else {
           jump_to_cell(id, 5);
       }
       return false;
    } else if (key_page_up(e)) {
       if(in_slide_mode) {
           slide_prev();
       } else {
           jump_to_cell(id, -5);
       }
       return false;
    } else if (key_request_history(e)) {
       history_window();
    } else if (key_request_log(e)) {
       text_log_window(worksheet_filename);
    }
    return true;
}

function id_of_cell_delta(id, delta) {
    if (cell_id_list.length == 0) {
        alert("bug -- no cells.");
        return;
    }
    var i = cell_id_list.indexOf(eval(id));
    var new_id;
    if (i == -1) {
        return(id); /* Better not to move. */
    } else {
        i = i + delta;
        if (i < 0) {
            i = 0;
        } else if (i >= cell_id_list.length) {
            i = cell_id_list.length - 1;
        }
        return(cell_id_list[i]);
    }
}

function debug_clear() {
    output = get_element("debug_output");
    if(output == null) return;
    output.innerHTML = "";
}

function debug_append(txt) {
    output = get_element("debug_output");
    if(output == null) return;
    output.innerHTML = txt + "\n" + output.innerHTML;
}

/* old_id = -1;
function make_cell_input_active(id) {
   if (old_id != -1) {
        make_cell_input_inactive(old_id);
   }
   var txt = get_cell(id);
   if (txt.style.display == "inline") {
       return;
   }
   cell_input_resize(txt);
   current_cell = id;
   txt.style.display = "inline";

   var pre = get_element('cell_input_pre_'+id);
   pre.style.display = "none";
   txt.value = pre.innerHTML;
   pre.innerHTML = '';
}

function make_cell_input_inactive(id) {
   var txt = get_cell(id);
   if (txt.style.display != "inline") {
       return;
   }

   txt.style.display = "none";


   var pre = get_element('cell_input_pre_'+id);
   pre.style.display = "inline";
   pre.innerHTML = txt.value;
   txt.value = '';
}
*/

function jump_to_cell(id, delta, bottom) {
    if(delta != 0)
        id = id_of_cell_delta(id, delta)
    if(in_slide_mode) {
        jump_to_slide(id);
    } else {
        cell_focus(id, bottom);
    }
}

function escape0(input) {
    input = escape(input);
    input = input.replace(/\+/g,"%2B");
    return input;
}

function text_cursor_split(input) {
    if(browser_ie) {
        //for explorer, we call the
        // document.selection.createRange().duplicate()
        //to generate a selection range object which does not effect the
        //original input box.
        //Then, we rewind the start point of the range until we encounter
        //a non-word character, or we've rewound past the beginning of
        //the textarea).
        var range = document.selection.createRange().duplicate();
        var i = range.text.length;
        while((input.value.match(range.text) || i==0)
               && range.text.length == i) {
            range.moveStart('character', -1);
            i = i + 1;
        }
        if(!input.value.match(range.text))
            range.moveStart('character', 1);
        b = range.text;
    } else {
        b = input.value.substr(0,input.selectionEnd);
    }

    a = input.value.substr(b.length);
    return new Array(b,a);
}

function evaluate_cell(id, action) {
    if(worksheet_locked) {
        alert("This worksheet is locked.  Click on the word [locked] next to the worksheet name to unlock it.")
        return;
    }

    active_cell_list = active_cell_list.concat([id]);

    if(action == 2) { // Introspection
       evaluate_cell_introspection(id,null,null);
       return;
    }

    if(!in_slide_mode) {
       jump_to_cell(id,1);
    }
    cell_set_running(id);

    var cell_input = get_cell(id);
    var I = cell_input.value;
    var input = escape0(I);

    async_request('/eval' + action, evaluate_cell_callback,
            'id=' + id + '&input='+input);
}

function evaluate_cell_introspection(id, before, after) {
    var cell_input = get_cell(id);

    replacing = false;
    if(before == null) {
        var in_text = text_cursor_split(cell_input);
        before_cursor = before = in_text[0];
        after_cursor = after = in_text[1];
        before_replacing_word = before;

        m = command_pat.exec(before);
        f = function_pat.exec(before);
        if(introspect_id != null)
            halt_introspection();
        introspect_id = id;

        var last_char_before = before.charAt(before.length-1);
        if(last_char_before == "?") {
        } else if(m) {
            replacing = true;
            replacing_word = m[1];
            before_replacing_word = before.substring(0, before.length-replacing_word.length);
        } else if(f != null) { //we're in an open function paren -- give info on the function
            before = f[1] + "?";
        } else { //just a tab
            do_replacement(id, '    ',false);
            return;
        }
    } else {
        sub_introspecting = true;
    }
    if(!replacing && (browser_op || browser_saf))
        focus_delay(id);

    update_introspection_text();
    var before_cursor_e = escape0(before);
    var after_cursor_e = escape0(after);
    cell_set_running(id);
    async_request('/introspect', evaluate_cell_callback,
          'id=' + id + '&before_cursor='+before_cursor_e + '&after_cursor='+after_cursor_e);
}

function evaluate_cell_callback(status, response_text) {
    /* update focus and possibly add a new cell to the end */
    if (status == "failure") {
       /* alert("Failure evaluating a cell."); */
        return;
    }
    var X = response_text.split(SEP);
    if (X[0] == '-1') {
        /* something went wrong -- i.e., the requested cell doesn't exist. */
        alert("You requested to evaluate a cell that, for some reason, the server is unaware of.");
        return;
    }
    if (X[1] == 'append_new_cell') {
        // add a new cell to the very end
        append_new_cell(X[0],X[2]);
    } else if (X[1] == 'insert_cell') {
        // insert a new cell after the one with id X[3]
        do_insert_new_cell_after(X[3], X[0], X[2]);
        jump_to_cell(X[0],0);
    }
    start_update_check();
}

function cell_output_set_type(id, typ, do_async) {
    set_class('cell_div_output_' + id,    'cell_output_' + typ)
    set_class('cell_output_' + id,        'cell_output_' + typ)
    set_class('cell_output_nowrap_' + id, 'cell_output_nowrap_' + typ)
    set_class('cell_output_html_' + id,   'cell_output_html_' + typ)

    /* Do async request back to the server */
    if(do_async != false)
        async_request('/cell_output_set', generic_callback, 'id='+id+'&type=' + typ)
}

function cycle_cell_output_type(id) {
    var cell_div = get_element('cell_div_output_' + id);

    if (cell_div.className == 'cell_output_hidden' || cell_div.className=='cell_output_running') {
        cell_output_set_type(id, 'wrap');
        return;
    }

    if (cell_div.className == 'cell_output_wrap') {
        cell_output_set_type(id, 'nowrap');
    } else {
        cell_output_set_type(id, 'hidden');
    }
}

function cell_set_evaluated(id) {
    var D = get_element('cell_'+id);
    D.className = "cell_evaluated";
}

function cell_set_not_evaluated(id) {
    var D = get_element('cell_'+id);
    D.className = "cell_not_evaluated";
    cell_set_done(id);
}

function cell_set_running(id) {
    set_output_text(id, '', '', '', '', '');
    cell_output_set_type(id, 'wrap');
    var cell_div = get_element('cell_div_output_' + id);
    cell_div.className = 'cell_output_running';
    var cell_number = get_element('cell_number_' + id);
    cell_number.className = 'cell_number_running';
}

function cell_set_done(id) {
    var cell_div = get_element('cell_div_output_' + id)
    cell_div.className = 'cell_output_wrap';
    var cell_number = get_element('cell_number_' + id);
    cell_number.className = 'cell_number';
}

function check_for_cell_update() {
    if (active_cell_list.length == 0) {
        cancel_update_check();
        return;
    }
    var cell_id = active_cell_list[0];
    update_time = time_now();
    async_request('/cell_update',
                    check_for_cell_update_callback,
                    'cell_id=' + cell_id + '&worksheet_id='+worksheet_id);
    try{
        title_spinner_i = (title_spinner_i+1)%title_spinner.length;
        document.title = title_spinner[title_spinner_i] + original_title;
    } catch(e){}
}

function start_update_check() {
    if(updating) return;
    updating = true;
    check_for_cell_update();
    set_class('interrupt', 'interrupt')
}

function cancel_update_check() {
    updating = false;
    clearTimeout(update_timeout);
    set_class('interrupt', 'interrupt_grey')
    document.title = original_title;
}

function set_output_text(id, text, wrapped_text, output_html, status, introspect_html) {
    /* fill in output text got so far */
    var cell_output = get_element('cell_output_' + id);
    var cell_output_nowrap = get_element('cell_output_nowrap_' + id);
    var cell_output_html = get_element('cell_output_html_' + id);

    cell_output.innerHTML = wrapped_text;
    cell_output_nowrap.innerHTML = text;
    cell_output_html.innerHTML = output_html;

    if (status == 'd') {
         cell_set_done(id);
         // TODO: should make this not case sensitive!!  how to .lower() in javascript?
         if (text.indexOf('class="math"') != -1 || text.indexOf("class='math'") != -1) {
             try {
                 /* jsMath.Process(cell_output); */
                 /* jsMath.ProcessBeforeShowing(cell_output_nowrap); */
                 jsMath.ProcessBeforeShowing(cell_output);
                 /* jsMath.ProcessBeforeShowing(cell_output_nowrap); */
             } catch(e) {
                 cell_output.innerHTML = jsmath_font_msg + cell_output.innerHTML;
                 cell_output_nowrap.innerHTML = jsmath_font_msg + cell_output_nowrap.innerHTML;
             }
         }
    } else {
    }

    if(introspect_id == id) {
        if (status == 'd') {
            introspection_loaded = true;
            introspection_text = introspect_html;
        }
        update_introspection_text();
    } else if(introspect_html != '') {
        cell_output.innerHTML = '';
        cell_output_nowrap.innerHTML = '';
        cell_output_html.innerHTML = introspect_html;
    }
}

function set_input_text(id, text) {
    /* fill in input text */
    var cell_input = get_cell(id);
    cell_input.value = text;
    jump_to_cell(id,0)

    try {
        pos = text.length - after_cursor.length;
        cell_input.selectionStart = pos;
        cell_input.selectionEnd = pos;
    }catch(e){}
    try{
        var range = document.selection.createRange();
        range.moveStart('character', -after_cursor.length);
        range.moveEnd('character', -after_cursor.length);
    }catch(e){}

    return false;
}

function set_variable_list(variables) {
    var varlist = get_element('variable_list');
    varlist.innerHTML = variables;
}

function set_object_list(objects) {
    var objlist = get_element('object_list');
    objlist.innerHTML = objects;
}

function set_attached_files_list(objects) {
    var objlist = get_element('attached_list');
    objlist.innerHTML = objects;
}

function check_for_cell_update_callback(status, response_text) {
    // make sure the update happens again in a few hundred milliseconds,
    // unless a problem occurs below.
    if (status != "success") {
        if(update_error_count>update_error_threshold) {
            cancel_update_check();
            halt_active_cells();
            var elapsed_time = update_error_count*update_error_delta/1000;
            var msg = "Error updating cell output after " + elapsed_time + "s";
            msg += "(canceling further update checks).";
            alert(msg);
            return;
        }
        cell_output_delta = update_error_delta;
        update_error_count++;
        continue_update_check();
        return;
    } else {
        update_error_count = 0;
        cell_output_delta = update_normal_delta;
    }

    var i = response_text.indexOf(' ');
    var id = response_text.substring(1, i);
    var stat = response_text.substring(0,1)

    if(response_text == 'empty') {
        cancel_update_check();
        return;
    }

    if(stat == 'e') {
        cancel_update_check();
        halt_active_cells();
        return;
    }

    /* compute output for a cell */
    var D = response_text.slice(i+1).split(SEP);
    var output_text = D[0] + ' ';
    var output_text_wrapped = D[1] + ' ';
    var output_html = D[2];
    var new_cell_input = D[3];
    var interrupted = D[4];
    var variable_list = D[5];
    var object_list = D[6];
    var attached_files_list = D[7];
    var introspect_html = D[8];
    var j = id_of_cell_delta(id,1);

    set_output_text(id, output_text, output_text_wrapped,
                    output_html, stat, introspect_html);

    if (stat == 'd') {
        active_cell_list = delete_from_array(active_cell_list, id);

        if (interrupted == 'restart') {
            restart_sage();
        } else if (interrupted == 'false') {
            cell_set_evaluated(id);
        } else {
            halt_active_cells();
            cancel_update_check();
        }

        if(active_cell_list.length == 0)
            cancel_update_check();

        if (new_cell_input != '') {
            set_input_text(id, new_cell_input);
        }

        set_variable_list(variable_list);
        set_object_list(object_list);
        set_attached_files_list(attached_files_list);
    }

    continue_update_check();
}

function continue_update_check() {
    var time_elapsed = time_now() - update_time;
    if(time_elapsed < cell_output_delta) {
        update_timeout = setTimeout('check_for_cell_update()', cell_output_delta-time_elapsed);
    } else {
        check_for_cell_update();
    }
}

///////////////////////////////////////////////////////////////////
// Slideshow Functions
///////////////////////////////////////////////////////////////////

/* Switch into slide mode. */
function slide_mode() {
    in_slide_mode = true;
    set_class('left_pane', 'hidden');
    set_class('cell_controls', 'hidden');
    set_class('slide_controls', 'slide_control_commands');
    set_class('worksheet', 'slideshow');
    set_class('left_pane_bar', 'hidden');

    for(i = 0; i < cell_id_list.length ; i++) {
        set_class('cell_outer_'+cell_id_list[i], 'hidden');
    }
    slide_show();
}

function cell_mode() {
    in_slide_mode = false;
    set_class('left_pane', 'pane');
    set_class('cell_controls', 'control_commands');
    set_class('slide_controls', 'hidden');
    set_class('worksheet', 'worksheet');
    set_class('left_pane_bar', 'left_pane_bar');

    for(i = 0; i < cell_id_list.length ; i++) {
        set_class('cell_outer_'+cell_id_list[i], 'cell_visible');
    }
}

function slide_hide() {
    set_class('cell_outer_' + current_cell, 'hidden');
}

function slide_show() {
    if(current_cell != -1) {
        set_class('cell_outer_' + current_cell, 'cell_visible');
    } else {
        if(cell_id_list.length>0)
            current_cell = cell_id_list[0];
        set_class('cell_outer_' + current_cell, 'cell_visible');
    }
    if(current_cell != -1) {
        input = get_cell(current_cell);
        if(input != null) {
            s = lstrip(input.value).slice(0,5)
            cell_focus(current_cell, false);
            if (s == '%hide') {
                slide_hidden = true;
                input.className = 'cell_input_hide';
                input.style.height = '1.5em';
            }
        }
    }
    update_slideshow_progress();
}

function slide_first() {
    jump_to_slide(cell_id_list[0]);
}

function slide_last() {
    jump_to_slide(cell_id_list[cell_id_list.length-1]);
}


function slide_next() {
    jump_to_slide(id_of_cell_delta(current_cell, 1));
}

function slide_prev() {
    jump_to_slide(id_of_cell_delta(current_cell, -1));
}

function jump_to_slide(id) {
    slide_hide();
    current_cell = id;
    slide_show();
}


function update_slideshow_progress() {
    var i = cell_id_list.indexOf(current_cell) + 1;
    var n = cell_id_list.length;
    var bar = get_element("slideshow_progress_bar")
    if(bar != null)
        bar.style.width = "" + 100*i/n + "%";
    text = get_element("slideshow_progress_text")
    if(text != null)
        text.innerHTML = i + " / " + n;
}


///////////////////////////////////////////////////////////////////
// Insert and move cells
///////////////////////////////////////////////////////////////////

function insertAfter(parent, node, referenceNode) {
	parent.insertBefore(node, referenceNode.nextSibling);
}

function insert_into_array(v, i, x) {
    /* Return a new array with x inserted into position i of v. */
    return (v.slice(0,i).concat([x]).concat(v.slice(i,v.length)));
}

function delete_from_array(v, x) {
    /* Delete first occurrence of x in v.
       Returns resulting array (creates a new array!).
       No error if x is not in v.
    */
    var i;
    for (i=0; i<v.length; i++)
        if (v[i] == x) {
            return v.slice(0,i).concat(v.slice(i+1,v.length));
        }
    return v;
}

function make_new_cell(id, html) {
    var new_cell = document.createElement("div");
    var in_cell = document.createElement("div");
    new_cell.appendChild(in_cell);
    new_cell.id = 'cell_outer_' + id;
    in_cell.id = 'cell_' + id;
    in_cell.innerHTML = html;
    return new_cell;
}

function do_insert_new_cell_before(id, new_id, new_html) {
  /* Insert a new cell with the given new_id and new_html
     before the cell with given id. */
    var new_cell = make_new_cell(new_id, new_html);
    var cell = get_element('cell_outer_' + id);
    var worksheet = get_element('worksheet_cell_list');
    worksheet.insertBefore(new_cell, cell);
    var i = cell_id_list.indexOf(eval(id));
    cell_id_list = insert_into_array(cell_id_list, i, eval(new_id));
}

function do_insert_new_cell_after(id, new_id, new_html) {
  /* Insert a new cell with the given new_id and new_html
     after the cell with given id. */
    i = id_of_cell_delta(id,1);
    if(i == id) {
        append_new_cell(new_id,new_html);
    } else {
        do_insert_new_cell_before(i, new_id, new_html);
    }
}

function insert_new_cell_before_callback(status, response_text) {
    if (status == "failure") {
        alert("Problem inserting new input cell before current input cell.");
        return ;
    }
    if (response_text == "locked") {
        alert("Worksheet is locked.  Cannot insert cells.");
        return;
    }
    /* Insert a new cell _before_ a cell. */
    var X = response_text.split(SEP);
    var new_id = eval(X[0]);
    var new_html = X[1];
    var id = eval(X[2]);
    do_insert_new_cell_before(id, new_id, new_html);
    jump_to_cell(new_id,0);
}

function insert_new_cell_before(id) {
    async_request('/new_cell', insert_new_cell_before_callback, 'id='+id);
}

function insert_new_cell_after_callback(status, response_text) {
    if (status == "failure") {
        alert("Problem inserting new cell after current cell.");
        return ;
    }
    var X = response_text.split(SEP);
    var new_id = eval(X[0]);
    var new_html = X[1];
    var id = eval(X[2]);
    do_insert_new_cell_after(id, new_id, new_html);
    jump_to_cell(new_id,0);
}

function insert_new_cell_after(id) {
    async_request('/new_cell_after', insert_new_cell_after_callback, 'id='+id);
}

function append_new_cell(id, html) {
    var new_cell = make_new_cell(id, html);
    var worksheet = get_element('worksheet_cell_list');
    worksheet.appendChild(new_cell);
    cell_id_list = cell_id_list.concat([eval(id)]);
    if(in_slide_mode) {
        set_class('cell_outer_'+id, 'hidden');
        update_slideshow_progress();
    }else {
        jump_to_cell(id, 0);
    }
}


///////////////////////////////////////////////////////////////////
//
// CONTROL functions
//
///////////////////////////////////////////////////////////////////

function interrupt_callback(status, response_text) {
    if (response_text == "restart") {
        alert("The SAGE kernel had to be restarted (your variables are no longer defined).");
        restart_sage_callback('success', response_text);
    } else if(status == "success") {
        halt_active_cells()
    }
    var link = get_element("interrupt");
    link.className = "interrupt";
    link.innerHTML = "Interrupt"
}

function interrupt() {
    var link = get_element("interrupt");
    if (link.className == "interrupt_grey") {
        return;
    }
    link.className = "interrupt_in_progress";
    link.innerHTML = "Interrupt"
    async_request('/interrupt', interrupt_callback, 'worksheet_id='+worksheet_id);
}


function evaluate_all() {
    /* Iterate through every input cell in the document, in order,
       and evaluate.
    */
    var v = cell_id_list;
    var n = v.length;
    var i;
    for(i=0; i<n; i++) {
        var cell_input = get_cell(v[i]);
        var I = cell_input.value;
        if (trim(I).length > 0) {
            evaluate_cell(v[i],0);
        }
    }
}

function hide_all_callback() {
}

function hide_all() {
    var v = cell_id_list;
    var n = v.length;
    var i;
    for(i=0; i<n; i++) {
        cell_output_set_type(v[i],'hidden', false);
    }
    async_request('/hide_all', hide_all_callback, 'worksheet_id='+worksheet_id);
}

function show_all_callback() {
}

function show_all() {
    var v = cell_id_list;
    var n = v.length;
    var i;
    for(i=0; i<n; i++) {
        cell_output_set_type(v[i],'wrap', false);
    }
    async_request('/show_all', show_all_callback, 'worksheet_id='+worksheet_id);
}

function halt_active_cells() {
    for(i = 0; i < active_cell_list.length; i++)
        cell_set_not_evaluated(active_cell_list[i]);
    active_cell_list = []
}

function restart_sage_callback(status, response_text) {
    for(i = 0; i < cell_id_list.length; i++)
        cell_set_not_evaluated(cell_id_list[i]);
    active_cell_list = []
    var link = get_element("restart_sage");
    link.className = "restart_sage";
    link.innerHTML = "Restart";
    set_variable_list('');
    sync_active_cell_list();
}

function restart_sage() {
    var link = get_element("restart_sage");
    link.className = "restart_sage_in_progress";
    link.innerHTML = "Restart";
    async_request('/restart_sage', restart_sage_callback, 'worksheet_id='+worksheet_id);
}

function login(username,password) {
  document.cookie="username="+username;
  document.cookie="password="+password;
  window.location="/";
}

///////////////////////////////////////////////////////////////////
//
// HELP Window
//
///////////////////////////////////////////////////////////////////

function show_help_window() {
    var help = get_element("help_window");
    help.style.display = "block";
}

function hide_help_window() {
    var help = get_element("help_window");
    help.style.display = "none";

}

////////////////////////////////////////////
//
// doc-browser related
//
////////////////////////////////////////////

function show_doc_browser() {
    window.open("/doc_browser?/?index.html","","location=1,menubar=1,scrollbars=0,width=700,height=600,toolbar=1,resizable=1");
}

////////////////////////////////////////////


////////////////////////////////////////////
//
// wiki-window related stuff
//
///////////////////////////////////////////

function insert_new_doc_html_after(id,doc_htmlin) {
    async_request('/new_doc_html_after', insert_doc_html_callback, 'id=' + id + '&doc_htmlin=' + doc_htmlin);
}

//-------------------------------------------------
/* This is a early hack attempt at putting html into the worksheet cell area from the wiki window.*/
//
function insert_doc_html_callback(status, response_text) {
    if (status == "failure") {
        alert("Problem inserting new doc html after current cell.");
        return ;
    }
    var X = response_text.split(SEP);
    var new_id = eval(X[0]);
    var new_html = X[1];
    var id = eval(X[2]);
    do_insert_doc_html(id, new_id, new_html);
    jump_to_cell(new_id,0);
}

function do_insert_doc_html(id,new_id,html) {
    var new_doc_html = make_new_doc_html(id, html);
    var worksheet = get_element('worksheet_cell_list');
    worksheet.appendChild(new_doc_html);
    cell_id_list = cell_id_list.concat([new_id]);
}

function make_new_doc_html(id, html) {
    var new_doc_html = document.createElement("div");
    new_doc_html.id = 'doc_html_'+id;
    new_doc_html.innerHTML = html;
    return new_doc_html;
}

function upload_doc_html(lastid,doc_html) {
    insert_new_doc_html_after(lastid,doc_html);
}
//
//------------------------------------------------------

function get_cell_list() {
    return cell_id_list;
}

function hide_wiki_window() {
    var wiki = get_element("wiki_window");
    wiki.style.display = "none";
}

function show_wiki_window(worksheet) {
    window.open (worksheet+"__wiki__.html","", "location=1,menubar=1,scrollbars=1,width=750,height=700,toolbar=1,resizable=1");
}

function insert_cells_from_wiki(text,do_eval) {
    var eval_param = "&eval=0";
    if(do_eval)
        eval_param = "&eval=1";
    async_request("/insert_wiki_cells", insert_cells_from_wiki_callback,
                  "worksheet_id="+worksheet_id+"&text="+escape0(text)+eval_param);
}

function get_worksheet_id(){
    return worksheet_id;
}

function insert_cells_from_wiki_callback(status, response_text) {
    if(status == "success") {
        var X = response_text.split(SEP);
        var do_eval = eval(X[0]);
        var new_cell_id_list = eval(X[1]);
        var old_first_cell = cell_id_list[0];
        for(var i = 2; i < X.length; i++)
            do_insert_new_cell_before(old_first_cell, new_cell_id_list[i-2], X[i]);
        if(do_eval)
            evaluate_all();
    }
}


///////////////////////////////////////////////////////////////////
//
// LOG windows
//
///////////////////////////////////////////////////////////////////

function history_window() {
    history = window.open ("__history__.html",
      "", "menubar=1,scrollbars=1,width=700,height=600, toolbar=1,resizable=1");
}

function worksheet_text_window(worksheet) {
    log = window.open (worksheet+"__plain__.html","",
      "menubar=1,scrollbars=1,width=700,height=600, toolbar=1, resizable=1");
}

function doctest_window(worksheet) {
    log = window.open (worksheet+"__doc__.html","",
      "menubar=1,scrollbars=1,width=700,height=600,toolbar=1, resizable=1");
}


function print_window(worksheet) {
    log = window.open (worksheet+"__print__.html","",
      "menubar=1,scrollbars=1,width=700,height=600,toolbar=1,  resizable=1");
}

//////////////////////////////////
// HELP
/////////////////////////////////

function show_help_window(worksheet) {
    help = window.open ("__help__.html","",
    "menubar=1,scrollbars=1,width=800,height=600,resizable=1, toolbar=1");
}


/********************* js math ***************************/


function jsmath_init() {
    try {
    jsMath.Process();
    /*   jsMath.ProcessBeforeShowing(); */
    } catch(e) {
        font_warning();
    }

}

function font_warning() { /* alert(jsmath_font_msg); */
}


"""

    s = s.replace('SAGE_URL',SAGE_URL)

    s += r"""
///////////////////////////////////////////////////////////////////
//
// KeyCodes (auto-generated from config.py and user's sage config
//
///////////////////////////////////////////////////////////////////

//this one isn't auto-generated.  its only purpose is to make //onKeyPress stuff simpler for text inputs and the whatlike.
function is_submit(e) {
  e = new key_event(e);
  return key_generic_submit(e);
}

%s
"""%keyhandler.all_tests()
    s += keyboards.get_keyboard('')
    return s


class JSKeyHandler:
    """This class is used to make javascript functions to check for specific keyevents."""

    def __init__(self):
        self.key_codes = {};

    def set(self, name, key='', alt=False, ctrl=False, shift=False):
        """Add a named keycode to the handler.  When built by \code{all_tests()}, it can be called in javascript by
\code{key_<key_name>(event_object)}.  The function returns true if the keycode numbered by the \code{key} parameter
was pressed with the appropriate modifier keys, false otherwise."""
        self.key_codes.setdefault(name,[])
        self.key_codes[name] = [JSKeyCode(key, alt, ctrl, shift)]

    def add(self, name, key='', alt=False, ctrl=False, shift=False):
        """Similar to \code{set_key(...)}, but this instead checks if there is an existing keycode by the specified
name, and associates the specified key combination to that name in addition.  This way, if different browsers don't
catch one keycode, multiple keycodes can be assigned to the same test."""
        try: self.key_codes[name]
        except KeyError: self.key_codes.setdefault(name,[])
        self.key_codes[name].append(JSKeyCode(key,alt,ctrl,shift))

    def all_tests(self):
        """Builds all tests currently in the handler.  Returns a string of javascript code which defines all
functions."""
        tests = ''
        for name, keys in self.key_codes.items():
            tests += """ function key_%s(e) {
  return %s;
}"""%(name, "\n || ".join([k.js_test() for k in keys]))

        return tests;


class JSKeyCode:
    def __init__(self, key, alt, ctrl, shift):
        global key_codes
        self.key = key
        self.alt = alt
        self.ctrl = ctrl
        self.shift = shift

    def js_test(self):
        t = "(((e.k == %s) || (e.m == %s))"%(self.key, self.key)
        if self.alt:
            t += " && e.a"
        if self.ctrl:
            t += " && e.c"
        if self.shift:
            t += " && e.s"
        t+= ")"
        return t


keyhandler = JSKeyHandler()



<|MERGE_RESOLUTION|>--- conflicted
+++ resolved
@@ -807,40 +807,11 @@
     if (t.length == 0) {
         t = ' ';
     }
-<<<<<<< HEAD
-    cell_colorize(id,t)
-=======
     display_cell.innerHTML = prettyPrintOne(t);
->>>>>>> 4d5e565c
 
     return true;
 }
 
-<<<<<<< HEAD
-function cell_colorize(id, text) {
-    var input = escape0(text);
-
-    async_request('/colorize', cell_colorize_callback,
-            'id=' + id + '&input='+input);
-}
-
-function cell_colorize_callback(status, response_text) {
-    if (status == "failure") {
-        return;
-    }
-    var X = response_text.split(SEP);
-    var id = X[0];
-    var text = X[1];
-    if(is_whitespace(text))   // this doesn't work, because empty colorized text is an empty span!
-        text = ' ';
-
-    var display_cell = get_element('cell_display_' + id)
-
-    display_cell.innerHTML = text;
-}
-
-=======
->>>>>>> 4d5e565c
 function debug_focus() {
     in_debug_input = true;
     w = get_element('debug_window');
