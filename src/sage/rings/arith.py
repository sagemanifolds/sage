--- conflicted
+++ resolved
@@ -2253,15 +2253,11 @@
     EXAMPLES:
         sage: continued_fraction_list(45/17)
         [2, 1, 1, 1, 5]
-<<<<<<< HEAD
         sage: continued_fraction_list(e, bits=20)
         [2, 1, 2, 1, 1, 4, 1, 1, 6]
         sage: continued_fraction_list(e, bits=30)
         [2, 1, 2, 1, 1, 4, 1, 1, 6, 1, 1, 8, 1, 1]
         sage: continued_fraction_list(sqrt(2))
-=======
-        sage: continued_fraction(RR(sqrt(2)))
->>>>>>> 3a38b7f3
         [1, 2, 2, 2, 2, 2, 2, 2, 2, 2, 2, 2, 2, 2, 2, 2, 2, 2, 2, 2, 2, 1, 1]
         sage: continued_fraction_list(sqrt(4/19))
         [0, 2, 5, 1, 1, 2, 1, 16, 1, 2, 1, 1, 5, 4, 5, 1, 1, 2, 1, 15, 2]
