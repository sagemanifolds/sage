--- conflicted
+++ resolved
@@ -139,17 +139,7 @@
         if not isinstance(v, list):
             v = [v]
 
-<<<<<<< HEAD
-        # TODO: We use an explicit for loop instead
-        # of "for R in v" below to program around
-        # a bug in SageX reference counting.
-        ##for R in v:
-        cdef Py_ssize_t i
-        for i from 0 <= i < len(v):
-            R = v[i]
-=======
         for R in v:
->>>>>>> 298ea8cd
             try:
                 y = R._coerce_(x)
                 return self(y)
