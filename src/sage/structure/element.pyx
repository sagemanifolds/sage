r"""
Elements

AUTHORS:
   -- David Harvey (2006-10-16): changed CommutativeAlgebraElement to derive
   from CommutativeRingElement instead of AlgebraElement
   -- David Harvey (2006-10-29): implementation and documentation of new
   arithmetic architecture
   -- William Stein (2006-11): arithmetic architecture -- pushing it through to completion.
   -- Gonzalo Tornaria (2007-06): recursive base extend for coercion -- lots of tests


\subsection{The Abstract Element Class Heierarchy}
This is the abstract class heierchary, i.e., these are all
abstract base classes.
\begin{verbatim}
SageObject
    Element
        ModuleElement
            RingElement
                CommutativeRingElement
                    IntegralDomainElement
                        DedekindDomainElement
                            PrincipalIdealDomainElement
                                EuclideanDomainElement
                    FieldElement
                        FiniteFieldElement
                    CommutativeAlgebraElement
                AlgebraElement   (note -- can't derive from module, since no multiple inheritence)
                    CommutativeAlgebra ??? (should be removed from element.pxd)
                    Matrix
                InfinityElement
                    PlusInfinityElement
                    MinusInfinityElement
            AdditiveGroupElement
            Vector

        MonoidElement
            MultiplicativeGroupElement

\end{verbatim}

\subsection{How to Define a New Element Class}
Elements typically define a method \code{_new_c}, e.g.,
\begin{verbatim}
    cdef _new_c(self, defining data):
        cdef FreeModuleElement_generic_dense x
        x = PY_NEW(FreeModuleElement_generic_dense)
        x._parent = self._parent
        x._entries = v
\end{verbatim}
that creates a new sibling very quickly from defining data
with assumed properties.

SAGE has a special system in place for handling arithmetic operations
for all Element subclasses. There are various rules that must be
followed by both arithmetic implementors and callers.

A quick summary for the impatient:
\begin{itemize}
 \item DO NOT OVERRIDE _add_c. EVER. THANKS.
 \item DO NOT CALL _add_c_impl DIRECTLY.
 \item To implement addition for a python class, override def _add_().
 \item To implement addition for a pyrex class, override cdef _add_c_impl().
 \item If you want to add x and y, whose parents you know are IDENTICAL,
   you may call _add_(x, y) (from python or pyrex) or _add_c(x, y) (from
   pyrex -- this will be faster). This will be the fastest way to guarantee
   that the correct implementation gets called. Of course you can still
   always use "x + y".
\end{itemize}

Now in more detail. The aims of this system are to provide (1) an efficient
calling protocol from both python and pyrex, (2) uniform coercion semantics
across SAGE, (3) ease of use, (4) readability of code.

We will take addition of RingElements as an example; all other operators
and classes are similar. There are four relevant functions.

{\bf def RingElement.__add__}

   This function is called by python or pyrex when the binary "+" operator
   is encountered. It ASSUMES that at least one of its arguments is a
   RingElement; only a really twisted programmer would violate this
   condition. It has a fast pathway to deal with the most common case
   where the arguments have the same parent. Otherwise, it uses the coercion
   module to work out how to make them have the same parent. After any
   necessary coercions have been performed, it calls _add_c to dispatch to
   the correct underlying addition implementation.

   Note that although this function is declared as def, it doesn't have the
   usual overheads associated with python functions (either for the caller
   or for __add__ itself). This is because python has optimised calling
   protocols for such special functions.

{\bf cdef RingElement._add_c}

   DO ***NOT*** OVERRIDE THIS FUNCTION.

   The two arguments to this function MUST have the SAME PARENT.
   Its return value MUST have the SAME PARENT as its arguments.

   If you want to add two objects from pyrex, and you know that their
   parents are the same object, you are encouraged to call this function
   directly, instead of using "x + y".

   This function dispatches to either _add_ or _add_c_impl as appropriate.
   It takes necessary steps to decide whether a pyrex implementation of
   _add_c_impl has been overridden by some python implementation of _add_.
   The code is optimised in favour of reaching _add_c_impl as soon as
   possible.

{\bf def RingElement._add_}

   This is the function you should override to implement addition in a
   python subclass of RingElement.

   WARNING: if you override this in a *pyrex* class, it won't get called.
   You should override _add_c_impl instead. It is especially important to
   keep this in mind whenever you move a class down from python to pyrex.

   The two arguments to this function are guaranteed to have the
   SAME PARENT. Its return value MUST have the SAME PARENT as its
   arguments.

   If you want to add two objects from python, and you know that their
   parents are the same object, you are encouraged to call this function
   directly, instead of using "x + y".

   The default implementation of this function is to call _add_c_impl,
   so if no-one has defined a python implementation, the correct pyrex
   implementation will get called.

{\bf cdef RingElement._add_c_impl}

   This is the function you should override to implement addition in a
   pyrex subclass of RingElement.

   The two arguments to this function are guaranteed to have the
   SAME PARENT. Its return value MUST have the SAME PARENT as its
   arguments.

   DO ***NOT*** CALL THIS FUNCTION DIRECTLY.

   (Exception: you know EXACTLY what you are doing, and you know exactly
   which implementation you are trying to call; i.e. you're not trying to
   write generic code. In particular, if you call this directly, your code
   will not work correctly if you run it on a python class derived from
   a pyrex class where someone has redefined _add_ in python.)

   The default implementation of this function is to raise a
   NotImplementedError, which will happen if no-one has supplied
   implementations of either _add_ or _add_c_impl.


For speed, there are also {\bf inplace} version of the arithmatic commands.
DD NOT call them directly, they may mutate the object and will be called
when and only when it has been determined that the old object will no longer
be accessible from the calling function after this operation.

{\bf def RingElement._iadd_}

   This is the function you should override to inplace implement addition
   in a python subclass of RingElement.

   WARNING: if you override this in a *pyrex* class, it won't get called.
   You should override _iadd_c_impl instead. It is especially important to
   keep this in mind whenever you move a class down from python to pyrex.

   The two arguments to this function are guaranteed to have the
   SAME PARENT. Its return value MUST have the SAME PARENT as its
   arguments.

   The default implementation of this function is to call _add_c_impl,
   so if no-one has defined a python implementation, the correct pyrex
   implementation will get called.

{\bf cdef RingElement._iadd_c_impl}

   This is the function you should override to inplace implement addition
   in a pyrex subclass of RingElement.

   The two arguments to this function are guaranteed to have the
   SAME PARENT. Its return value MUST have the SAME PARENT as its
   arguments.

   The default implementation of this function is to call _add_c

"""


cdef extern from *:
    ctypedef struct RefPyObject "PyObject":
        int ob_refcnt




##################################################################
# Generic element, so all this functionality must be defined
# by any element.  Derived class must call __init__
##################################################################

include "../ext/cdefs.pxi"
include "../ext/stdsage.pxi"
include "../ext/python.pxi"

import operator
import sys

from sage.structure.parent      cimport Parent
from sage.structure.parent_base cimport ParentWithBase
from sage.structure.parent_gens import is_ParentWithGens

# This classes uses element.pxd.  To add data members, you
# must change that file.

def make_element(_class, _dict, parent):
    """
    Used for unpickling Element objects (and subclasses).

    This should work for any Python class deriving from Element, as long
    as it doesn't implement some screwy __new__() method.

    See also Element.__reduce__().
    """
    new_object = _class.__new__(_class)
    new_object._set_parent(parent)
    new_object.__dict__ = _dict
    return new_object

def py_scalar_to_element(py):
    from sage.rings.integer_ring import ZZ
    from sage.rings.real_double import RDF
    from sage.rings.complex_double import CDF
    if PyInt_Check(py) or PyLong_Check(py):
        return ZZ(py)
    elif PyFloat_Check(py):
        return RDF(py)
    elif PyComplex_Check(py):
        return CDF(py)
    else:
        raise TypeError, "Not a scalar"

def is_Element(x):
    """
    Return True if x is of type Element.

    EXAMPLES:
        sage: is_Element(2/3)
        True
        sage: is_Element(QQ^3)
        False
    """
    return IS_INSTANCE(x, Element)

cdef class Element(sage_object.SageObject):
    """
    Generic element of a structure. All other types of elements
    (RingElement, ModuleElement, etc) derive from this type.

    Subtypes must either call __init__() to set _parent, or may
    set _parent themselves if that would be more efficient.
    """

    def __init__(self, parent):
        r"""
        INPUT:
            parent -- a SageObject
        """
        #if parent is None:
        #    raise RuntimeError, "bug -- can't set parent to None"
        self._parent = parent

    def _set_parent(self, parent):
        r"""
        INPUT:
            parent -- a SageObject
        """
        self._parent = parent

    cdef _set_parent_c(self, ParentWithBase parent):
        self._parent = parent

    def _repr_(self):
        return "Generic element of a structure"

    def __reduce__(self):
        return (make_element, (self.__class__, self.__dict__, self._parent))

    def __hash__(self):
        return hash(str(self))

    def _im_gens_(self, codomain, im_gens):
        """
        Return the image of self in codomain under the map that sends
        the images of the generators of the parent of self to the
        tuple of elements of im_gens.
        """
        raise NotImplementedError

    cdef base_extend_c(self, ParentWithBase R):
        if HAS_DICTIONARY(self):
            return self.base_extend(R)
        else:
            return self.base_extend_c_impl(R)

    cdef base_extend_c_impl(self, ParentWithBase R):
        cdef ParentWithBase V
        V = self._parent.base_extend(R)
        return (<Parent>V)._coerce_c(self)

    def base_extend(self, R):
        return self.base_extend_c_impl(R)

    def base_base_extend(self, R):
        return self.base_extend_c_impl(self.base_ring().base_extend(R))

    cdef base_extend_recursive_c(self, ParentWithBase R):
        cdef ParentWithBase V
        # Don't call _c function so we check for ParentWithBase
        V = self._parent.base_extend_recursive(R)
        return (<Parent>V)._coerce_c(self)

    def base_extend_recursive(self, R):
        return self.base_extend_recursive_c(R)

    cdef base_extend_canonical_c(self, ParentWithBase R):
        cdef ParentWithBase V
        V = self._parent.base_extend_canonical(R)
        return (<Parent>V)._coerce_c(self)

    def base_extend_canonical(self, R):
        return self.base_extend_canonical_c(R)

    cdef base_extend_canonical_sym_c(self, ParentWithBase R):
        cdef ParentWithBase V
        # Don't call _c function so we check for ParentWithBase
        V = self._parent.base_extend_canonical_sym(R)
        return (<Parent>V)._coerce_c(self)

    def base_extend_canonical_sym(self, R):
        return self.base_extend_canonical_sym_c(R)

    cdef base_base_extend_canonical_sym_c(self, ParentWithBase R):
        cdef ParentWithBase V
        # Don't call _c function so we check for ParentWithBase
        V = self.base_ring().base_extend_canonical_sym(R)
        return self.base_extend(V)

    def base_base_extend_canonical_sym(self, R):
        return self.base_base_extend_canonical_sym_c(R)

    def base_ring(self):
        """
        Returns the base ring of this element's parent (if that makes sense).
        """
        return self._parent.base_ring()

    def category(self):
        from sage.categories.category_types import Elements
        return Elements(self._parent)

    def parent(self, x=None):
        """
        Returns parent of this element; or, if the optional argument x is
        supplied, the result of coercing x into the parent of this element.
        """
        if x is None:
            return self._parent
        else:
            return self._parent(x)


    def subs(self, in_dict=None, **kwds):
        """
        Substitutes given generators with given values while not touching
        other generators. This is a generic wrapper around __call__.
        The syntax is meant to be compatible with the corresponding method
        for symbolic expressions.

        INPUT:
            in_dict -- (optional) dictionary of inputs
            **kwds  -- named parameters

        OUTPUT:
            new object if substitution is possible, otherwise self.

        EXAMPLES:
            sage: x, y = MPolynomialRing(ZZ,2,'xy').gens()
            sage: f = x^2 + y + x^2*y^2 + 5
            sage: f((5,y))
            25*y^2 + y + 30
            sage: f.subs({x:5})
            25*y^2 + y + 30
            sage: f.subs(x=5)
            25*y^2 + y + 30
            sage: (1/f).subs(x=5)
            1/(25*y^2 + y + 30)
            sage: Integer(5).subs(x=4)
            5
        """
        if not hasattr(self,'__call__'):
            return self
        parent=self._parent
        if not is_ParentWithGens(parent):
            return self
        variables=[]
        # use "gen" instead of "gens" as a ParentWithGens is not
        # required to have the latter
        for i in xrange(0,parent.ngens()):
            gen=parent.gen(i)
            if kwds.has_key(str(gen)):
                variables.append(kwds[str(gen)])
            elif in_dict and in_dict.has_key(gen):
                variables.append(in_dict[gen])
            else:
                variables.append(gen)
        return self(*variables)

    def n(self, prec=None, digits=None):
        """
        Return a numerical approximation of x with at least prec bits of
        precision.

        EXAMPLES:
            sage: (2/3).n()
            0.666666666666667
            sage: a = 2/3
            sage: pi.n(digits=10)
            3.141592654
            sage: pi.n(prec=20)   # 20 bits
            3.1416
        """
        import sage.misc.functional
        return sage.misc.functional.numerical_approx(self, prec=prec, digits=digits)

    def substitute(self,in_dict=None,**kwds):
        """
        This is an alias for self.subs().

        INPUT:
            in_dict -- (optional) dictionary of inputs
            **kwds  -- named parameters

        OUTPUT:
            new object if substitution is possible, otherwise self.

        EXAMPLES:
            sage: x, y = MPolynomialRing(ZZ,2,'xy').gens()
            sage: f = x^2 + y + x^2*y^2 + 5
            sage: f((5,y))
            25*y^2 + y + 30
            sage: f.substitute({x:5})
            25*y^2 + y + 30
            sage: f.substitute(x=5)
            25*y^2 + y + 30
            sage: (1/f).substitute(x=5)
            1/(25*y^2 + y + 30)
            sage: Integer(5).substitute(x=4)
            5
         """
        return self.subs(in_dict,**kwds)




    def __xor__(self, right):
        raise RuntimeError, "Use ** for exponentiation, not '^', which means xor\n"+\
              "in Python, and has the wrong precedence."

    def _coeff_repr(self, no_space=True):
        if self._is_atomic():
            s = repr(self)
        else:
            s = "(%s)"%repr(self)
        if no_space:
            return s.replace(' ','')
        return s

    def _latex_coeff_repr(self):
        try:
            s = self._latex_()
        except AttributeError:
            s = str(self)
        if self._is_atomic():
            return s
        else:
            return "\\left(%s\\right)"%s

    def _is_atomic(self):
        """
        Return True if and only if parenthesis are not required when
        *printing* out any of $x - s$, $x + s$, $x^s$ and $x/s$.

        EXAMPLES:
            sage: n = 5; n._is_atomic()
            True
            sage: n = x+1; n._is_atomic()
            False
        """
        if self._parent.is_atomic_repr():
            return True
        s = str(self)
        return s.find("+") == -1 and s.find("-") == -1 and s.find(" ") == -1

    def __nonzero__(self):
        """
        Return True if self does not equal self.parent()(0).
        """
        return self != self._parent(0)

    def is_zero(self):
        """
        Return True if self equals self.parent()(0). The default
        implementation is to fall back to 'not self.__nonzero__'.

        NOTE: Do not re-implement this method in your subclass but
        implement __nonzero__ instead.
        """
        return not self

    def _cmp_(left, right):
        return left._cmp(right)

    cdef _cmp(left, right):
        """
        Compare left and right.
        """
        global coercion_model
        cdef int r
        if not have_same_parent(left, right):
            try:
                _left, _right = coercion_model.canonical_coercion_c(left, right)
                if PY_IS_NUMERIC(_left):
                    return cmp(_left, _right)
                else:
                    return _left._cmp_(_right)
            except TypeError:
                r = cmp(type(left), type(right))
                if r == 0:
                    r = -1
                return r
        else:
            return left._cmp_c_impl(right)

    def _richcmp_(left, right, op):
        return left._richcmp(right, op)

    cdef _richcmp(left, right, int op):
        """
        Compare left and right, according to the comparison operator op.
        """
        global coercion_model
        cdef int r
        if not have_same_parent(left, right):
            try:
                _left, _right = coercion_model.canonical_coercion_c(left, right)
                if PY_IS_NUMERIC(_left):
                    r = cmp(_left, _right)
                else:
                    return _left._richcmp_(_right, op)
            except (TypeError, NotImplementedError):
                r = cmp(type(left), type(right))
                if r == 0:
                    r = -1
                # Often things are compared against 0 (or 1), even when there
                # is not a cannonical coercion ZZ -> other
                # Things should implement and/or use __nonzero__ and is_one()
                # but we can't do that here as that calls this.
                # The old coercion model would declare a coercion if 0 went in.
                # (Though would fail with a TypeError for other values, thus
                # contaminating the _has_coerce_map_from cache.)
                from sage.rings.integer import Integer
                try:
                    if PY_TYPE_CHECK(left, Element) and isinstance(right, (int, float, Integer)) and not right:
                        r = cmp(left, (<Element>left)._parent(right))
                    elif PY_TYPE_CHECK(right, Element) and isinstance(left, (int, float, Integer)) and not left:
                        r = cmp((<Element>right)._parent(left), right)
                except TypeError:
                    pass
        else:
            if HAS_DICTIONARY(left):   # fast check
                r = left.__cmp__(right)
            else:
                return left._richcmp_c_impl(right, op)

        return left._rich_to_bool(op, r)

    cdef _rich_to_bool(self, int op, int r):
        if op == 0:  #<
            return (r  < 0)
        elif op == 2: #==
            return (r == 0)
        elif op == 4: #>
            return (r  > 0)
        elif op == 1: #<=
            return (r <= 0)
        elif op == 3: #!=
            return (r != 0)
        elif op == 5: #>=
            return (r >= 0)

    ####################################################################
    # For a derived Pyrex class, you **must** put the following in
    # your subclasses, in order for it to take advantage of the
    # above generic comparison code.  You must also define
    # either _cmp_c_impl (if your subclass is totally ordered),
    # _richcmp_c_impl (if your subclass is partially ordered), or both
    # (if your class has both a total order and a partial order;
    # then the total order will be available with cmp(), and the partial
    # order will be available with the relation operators; in this case
    # you must also define __cmp__ in your subclass).
    # This is simply how Python works.
    #
    # For a *Python* class just define __cmp__ as always.
    # But note that when this gets called you can assume that
    # both inputs have identical parents.
    #
    # If your __cmp__ methods are not getting called, verify that the
    # canonical_coercion(x,y) is not throwing errors.
    #
    ####################################################################
    def __richcmp__(left, right, int op):
        return (<Element>left)._richcmp(right, op)

    ####################################################################
    # If your subclass has both a partial order (available with the
    # relation operators) and a total order (available with cmp()),
    # you **must** put the following in your subclass.
    #
    # Note that in this case the total order defined by cmp() will
    # not properly respect coercions.
    ####################################################################
    def __cmp__(left, right):
        return (<Element>left)._cmp(right)

    cdef _richcmp_c_impl(left, Element right, int op):
        return left._rich_to_bool(op, left._cmp_c_impl(right))

    cdef int _cmp_c_impl(left, Element right) except -2:
        ### For derived SAGEX code, you *MUST* ALSO COPY the __richcmp__ above
        ### into your class!!!  For Python code just use __cmp__.
        raise NotImplementedError, "BUG: sort algorithm for elements of '%s' not implemented"%right.parent()

def is_ModuleElement(x):
    """
    Return True if x is of type ModuleElement.

    This is even faster than using isinstance inline.

    EXAMPLES:
        sage: is_ModuleElement(2/3)
        True
        sage: is_ModuleElement((QQ^3).0)
        True
        sage: is_ModuleElement('a')
        False
    """
    return IS_INSTANCE(x, ModuleElement)


cdef class ModuleElement(Element):
    """
    Generic element of a module.
    """

    ##################################################
    # Addition
    ##################################################
    def __add__(left, right):
        """
        Top-level addition operator for ModuleElements.

        See extensive documentation at the top of element.pyx.
        """
        # Try fast pathway if they are both ModuleElements and the parents
        # match.

        # (We know at least one of the arguments is a ModuleElement. So if
        # their types are *equal* (fast to check) then they are both
        # ModuleElements. Otherwise use the slower test via PY_TYPE_CHECK.)
        if have_same_parent(left, right):
            # If we hold the only references to this object, we can
            # safely mutate it. NOTE the threshold is different by one
            # for __add__ and __iadd__.
            if  (<RefPyObject *>left).ob_refcnt < inplace_threshold:
                return _iadd_c(<ModuleElement>left, <ModuleElement>right)
            else:
                return _add_c(<ModuleElement>left, <ModuleElement>right)

        global coercion_model
        return coercion_model.bin_op_c(left, right, add)

    cdef ModuleElement _add_c(left, ModuleElement right):
        """
        Addition dispatcher for ModuleElements.

        DO NOT OVERRIDE THIS FUNCTION.

        See extensive documentation at the top of element.pyx.
        """
        if HAS_DICTIONARY(left):   # fast check
            # TODO: this bit will be unnecessarily slow if someone derives
            # from the pyrex class *without* overriding _add_, since then
            # we'll be making an unnecessary python call to _add_, which will
            # end up in _add_c_impl anyway. There must be a simple way to
            # distinguish this situation. It's complicated because someone
            # can even override it at the instance level (without overriding
            # it in the class.)
            return left._add_(right)
        else:
            # Must be a pure Pyrex class.
            return left._add_c_impl(right)


    cdef ModuleElement _add_c_impl(left, ModuleElement right):
        """
        Pyrex classes should override this function to implement addition.
        DO NOT CALL THIS FUNCTION DIRECTLY.
        See extensive documentation at the top of element.pyx.
        """
        raise TypeError, arith_error_message(left, right, add)


    def _add_(ModuleElement left, ModuleElement right):
        """
        Python classes should override this function to implement addition.

        See extensive documentation at the top of element.pyx.
        """
        return left._add_c_impl(right)

    def __iadd__(ModuleElement self, right):
        if have_same_parent(self, right):
            if  (<RefPyObject *>self).ob_refcnt <= inplace_threshold:
                return _iadd_c(<ModuleElement>self, <ModuleElement>right)
            else:
                return _add_c(<ModuleElement>self, <ModuleElement>right)
        else:
            global coercion_model
            return coercion_model.bin_op_c(self, right, iadd)

    def _iadd_(self, right):
        return self._iadd_c_impl(right)

    cdef ModuleElement _iadd_c_impl(self, ModuleElement right):
        return self._add_c(right)

    ##################################################
    # Subtraction
    ##################################################

    def __sub__(left, right):
        """
        Top-level subtraction operator for ModuleElements.
        See extensive documentation at the top of element.pyx.
        """
        if have_same_parent(left, right):
            if  (<RefPyObject *>left).ob_refcnt < inplace_threshold:
                return _isub_c(<ModuleElement>left, <ModuleElement>right)
            else:
                return _sub_c(<ModuleElement>left, <ModuleElement>right)
        global coercion_model
        return coercion_model.bin_op_c(left, right, sub)

    cdef ModuleElement _sub_c(left, ModuleElement right):
        """
        Subtraction dispatcher for ModuleElements.

        DO NOT OVERRIDE THIS FUNCTION.

        See extensive documentation at the top of element.pyx.
        """

        if HAS_DICTIONARY(left):   # fast check
            return left._sub_(right)
        else:
            # Must be a pure Pyrex class.
            return left._sub_c_impl(right)


    cdef ModuleElement _sub_c_impl(left, ModuleElement right):
        """
        Pyrex classes should override this function to implement subtraction.

        DO NOT CALL THIS FUNCTION DIRECTLY.

        See extensive documentation at the top of element.pyx.
        """
        # default implementation is to use the negation and addition
        # dispatchers:
        return left._add_c(right._neg_c())


    def _sub_(ModuleElement left, ModuleElement right):
        """
        Python classes should override this function to implement subtraction.

        See extensive documentation at the top of element.pyx.
        """
        return left._sub_c_impl(right)


    def __isub__(ModuleElement self, right):
        if have_same_parent(self, right):
            if  (<RefPyObject *>self).ob_refcnt <= inplace_threshold:
                return _isub_c(<ModuleElement>self, <ModuleElement>right)
            else:
                return _sub_c(<ModuleElement>self, <ModuleElement>right)
        else:
            global coercion_model
            return coercion_model.bin_op_c(self, right, isub)

    def _isub_(self, right):
        return self._isub_c_impl(right)

    cdef ModuleElement _isub_c_impl(self, ModuleElement right):
        return self._sub_c(right)

    ##################################################
    # Negation
    ##################################################

    def __neg__(self):
        """
        Top-level negation operator for ModuleElements.
        See extensive documentation at the top of element.pyx.
        """
        # We ASSUME that self is a ModuleElement. No type checks.
        return (<ModuleElement>self)._neg_c()


    cdef ModuleElement _neg_c(self):
        """
        Negation dispatcher for ModuleElements.
        DO NOT OVERRIDE THIS FUNCTION.
        See extensive documentation at the top of element.pyx.
        """

        if HAS_DICTIONARY(self):   # fast check
            return self._neg_()
        else:
            # Must be a pure Pyrex class.
            return self._neg_c_impl()


    cdef ModuleElement _neg_c_impl(self):
        """
        Pyrex classes should override this function to implement negation.
        DO NOT CALL THIS FUNCTION DIRECTLY.
        See extensive documentation at the top of element.pyx.
        """
        # default implementation is to try multiplying by -1.
        global coercion_model
        return coercion_model.bin_op_c(self._parent._base(-1), self, mul)


    def _neg_(ModuleElement self):
        """
        Python classes should override this function to implement negation.

        See extensive documentation at the top of element.pyx.
        """
        return self._neg_c_impl()

    ##################################################
    # Module element multiplication (scalars, etc.)
    ##################################################
    def __mul__(left, right):
        if have_same_parent(left, right):
            print left, "__mul__", right
            print parent_c(left), "__mul__", parent_c(right)
            raise arith_error_message(left, right, mul)
        # Always do this
        global coercion_model
        return coercion_model.bin_op_c(left, right, mul)
#        return module_element_generic_multiply_c(left, right)

    def __imul__(left, right):
        if have_same_parent(left, right):
             raise TypeError
        # Always do this
        global coercion_model
        return coercion_model.bin_op_c(left, right, imul)

    cdef ModuleElement _multiply_by_scalar(self, right):
        # self * right,  where right need not be a ring element in the base ring
        # This does type checking and canonical coercion then calls _lmul_c_impl.
        if PY_TYPE_CHECK(right, Element):
            if (<Element>right)._parent is self._parent._base:
                # No coercion needed
                return self._lmul_c(right)
            else:
                # Otherwise we do an explicit canonical coercion.
                try:
                    return self._lmul_c( self._parent._base._coerce_c(right) )
                except TypeError:
                    # that failed -- try to base extend right then do the multiply:
                    self = self.base_extend_recursive_c((<Element>right)._parent)
                    return (<ModuleElement>self)._lmul_c(right)
        else:
            # right is not an element at all
            return (<ModuleElement>self)._lmul_c(self._parent._base._coerce_c(right))

    cdef ModuleElement _rmultiply_by_scalar(self, left):
        # left * self, where left need not be a ring element in the base ring
        # This does type checking and canonical coercion then calls _rmul_c_impl.
        #
        # INPUT:
        #    self -- a module element
        #    left -- a scalar
        # OUTPUT:
        #    left * self
        #
        if PY_TYPE_CHECK(left, Element):
            if (<Element>left)._parent is self._parent._base:
                # No coercion needed
                return self._rmul_c(left)
            else:
                # Otherwise we do an explicit canonical coercion.
                try:
                    return self._rmul_c(self._parent._base._coerce_c(left))
                except TypeError:
                    # that failed -- try to base extend self then do the multiply:
                    self = self.base_extend_recursive_c((<Element>left)._parent)
                    return (<ModuleElement>self)._rmul_c(left)
        else:
            # now left is not an element at all.
            return (<ModuleElement>self)._rmul_c(self._parent._base._coerce_c(left))

    cdef ModuleElement _lmul_nonscalar_c(left, right):
        # Compute the product left * right, where right is assumed to be a nonscalar (so no coercion)
        # This is a last resort.
        if HAS_DICTIONARY(left):
            return left._lmul_nonscalar(right)
        else:
            return left._lmul_nonscalar_c_impl(right)

    cdef ModuleElement _lmul_nonscalar_c_impl(left, right):
        raise TypeError

    def _lmul_nonscalar(left, right):
        return left._lmul_nonscalar_c_impl(right)

    cdef ModuleElement _rmul_nonscalar_c(right, left):
        if HAS_DICTIONARY(right):
            return right._rmul_nonscalar(left)
        else:
            return right._rmul_nonscalar_c_impl(left)

    cdef ModuleElement _rmul_nonscalar_c_impl(right, left):
        raise TypeError

    def _rmul_nonscalar(right, left):
        return right._rmul_nonscalar_c_impl(left)


    # rmul -- left * self
    cdef ModuleElement _rmul_c(self, RingElement left):
        """
        DO NOT OVERRIDE THIS FUNCTION.  OK to call.
        """
        if HAS_DICTIONARY(self):
            return self._rmul_(left)
        else:
            return self._rmul_c_impl(left)

    cdef ModuleElement _rmul_c_impl(self, RingElement left):
        """
        Default module left scalar multiplication, which is to try to
        canonically coerce the scalar to the integers and do that
        multiplication, which is always defined.
        """
        n = int(left)
        if n != left:
            raise TypeError, "left (=%s) must be an integer."%left
        a = self
        if n < 0:
            a = -a
            n = -n
        sum = None
        asum = a
        while True:
            if n&1 > 0:
                if sum is None:
                    sum = asum
                else:
                    sum += asum
            n = n >> 1
            if n != 0:
                asum += asum
            else:
                break
        if sum is None:
            return self._parent(0)
        return sum

    def _rmul_(self, left):
        return self._rmul_c_impl(left)


    # lmul -- self * right

    cdef ModuleElement _lmul_c(self, RingElement right):
        """
        DO NOT OVERRIDE THIS FUNCTION.
        """
        if HAS_DICTIONARY(self):
            return self._lmul_(right)
        else:
            return self._lmul_c_impl(right)

    cdef ModuleElement _lmul_c_impl(self, RingElement right):
        """
        Default module right scalar multiplication, which is to try to
        canonically coerce the scalar to the integers and do that
        multiplication, which is always defined.
        """
        return self._rmul_c(right)

    def _lmul_(self, right):
        return self._lmul_c_impl(right)

    def _ilmul_(self, right):
        return self._ilmul_c_impl(right)

    cdef ModuleElement _ilmul_c_impl(self, RingElement right):
        return _lmul_c(self, right)

    cdef RingElement coerce_to_base_ring(self, x):
        if PY_TYPE_CHECK(x, Element) and (<Element>x)._parent is self._parent._base:
            return x
        try:
            return self._parent._base._coerce_c(x)
        except AttributeError:
            return self._parent._base(x)

    ##################################################
    # Other properties
    ##################################################
    def order(self):              ### DO NOT OVERRIDE THIS!!! Instead, override additive_order.
        """
        Return the additive order of self.
        """
        return self.additive_order()

    def additive_order(self):
        """
        Return the additive order of self.
        """
        raise NotImplementedError

def module_element_generic_multiply(left, right):
    return module_element_generic_multiply_c(left, right)

cdef module_element_generic_multiply_c(left, right):
    cdef bint is_element
    if PY_TYPE_CHECK(right, ModuleElement) and not PY_TYPE_CHECK(right, RingElement):
        # do left * (a module element right)
        is_element = PY_TYPE_CHECK(left, Element)
        if is_element  and  (<Element>left)._parent is (<ModuleElement>right)._parent._base:
            # No coercion needed
            return (<ModuleElement>right)._rmul_c(left)
        else:
            try:
                return (<ModuleElement>right)._rmul_nonscalar_c(left)
            except TypeError:
                pass
            # Otherwise we have to do an explicit canonical coercion.
            try:
                return (<ModuleElement>right)._rmul_c(
                    (<Parent>(<ModuleElement>right)._parent._base)._coerce_c(left))
            except TypeError:
                if is_element:
                    # that failed -- try to base extend right then do the multiply:
                    right = right.base_extend((<RingElement>left)._parent)
                    return (<ModuleElement>right)._rmul_c(left)
    else:
        # do (module element left) * right
        # This is the symmetric case of above.
        is_element = PY_TYPE_CHECK(right, Element)
        if is_element  and  (<Element>right)._parent is (<ModuleElement>left)._parent._base:
            # No coercion needed
            return (<ModuleElement>left)._lmul_c(right)
        else:
            try:
                return (<ModuleElement>left)._lmul_nonscalar_c(right)
            except TypeError:
                pass
            # Otherwise we have to do an explicit canonical coercion.
            try:
                return (<ModuleElement>left)._lmul_c(
                    (<Parent>(<ModuleElement>left)._parent._base)._coerce_c(right))
            except TypeError:
                if is_element:
                    # that failed -- try to base extend right then do the multiply:
                    left = left.base_extend((<RingElement>right)._parent)
                    return (<ModuleElement>left)._rmul_c(right)
    raise TypeError

########################################################################
# Monoid
########################################################################

def is_MonoidElement(x):
    """
    Return True if x is of type MonoidElement.
    """
    return IS_INSTANCE(x, MonoidElement)

cdef class MonoidElement(Element):
    """
    Generic element of a monoid.
    """

    #############################################################
    # Multiplication
    #############################################################
    def __mul__(left, right):
        """
        Top-level multiplication operator for monoid elements.
        See extensive documentation at the top of element.pyx.
        """
        global coercion_model
        if have_same_parent(left, right):
            return (<MonoidElement>left)._mul_c(<MonoidElement>right)
        try:
            return coercion_model.bin_op_c(left, right, mul)
        except TypeError, msg:
            if isinstance(left, (int, long)) and left==1:
                return right
            elif isinstance(right, (int, long)) and right==1:
                return left
            raise TypeError, msg




    cdef MonoidElement _mul_c(left, MonoidElement right):
        """
        Multiplication dispatcher for RingElements.
        DO NOT OVERRIDE THIS FUNCTION.
        See extensive documentation at the top of element.pyx.
        """
        if HAS_DICTIONARY(left):   # fast check
            return left._mul_(right)
        else:
            return left._mul_c_impl(right)


    cdef MonoidElement _mul_c_impl(left, MonoidElement right):
        """
        Pyrex classes should override this function to implement multiplication.
        DO NOT CALL THIS FUNCTION DIRECTLY.
        See extensive documentation at the top of element.pyx.
        """
        raise TypeError

    def _mul_(left, right):
        return left._mul_c_impl(right)

    #############################################################
    # Other generic functions that should be available to
    # any monoid element.
    #############################################################
    def order(self):
        """
        Return the multiplicative order of self.
        """
        return self.multiplicative_order()

    def multiplicative_order(self):
        """
        Return the multiplicative order of self.
        """
        raise NotImplementedError

    def __pow__(self, n, dummy):
        """
        Return the (integral) power of self.
        """
        if dummy is not None:
            raise RuntimeError, "__pow__ dummy argument not used"
        return generic_power_c(self,n,None)

    def __nonzero__(self):
        return True
    def nonzero(self):
        return True
    def is_zero(self):
        return False

def is_AdditiveGroupElement(x):
    """
    Return True if x is of type AdditiveGroupElement.
    """
    return IS_INSTANCE(x, AdditiveGroupElement)

cdef class AdditiveGroupElement(ModuleElement):
    """
    Generic element of an additive group.
    """
    def order(self):
        """
        Return additive order of element
        """
        return self.additive_order()

    def __invert__(self):
        raise NotImplementedError, "multiplicative inverse not defined for additive group elements"

    cdef ModuleElement _rmul_c_impl(self, RingElement left):
        return self._lmul_c_impl(left)

    cdef ModuleElement _lmul_c_impl(self, RingElement right):
        m = int(right)  # a little worrisome, let's check if we got the right answer.
        if m != right:
            raise NotImplementedError, "non-integral exponents not supported"
        if m<0:
            a = -self
            m = -m
        else:
            a = self
        if m==0:
            return self.scheme()(0)
        elif m==1:
            return a
        elif m==2:
            return a+a
        elif m==3:
            return a+a+a

        # One addition can be saved by starting with
        # the smallest power needed rather than with 1
        while m&1 == 0:
            a = a+a
            m = m >> 1
        power = a
        m = m >> 1

        while m != 0:
            a = a+a
            if m&1 != 0:
                power = power+a
            m = m >> 1

        return power

def is_MultiplicativeGroupElement(x):
    """
    Return True if x is of type MultiplicativeGroupElement.
    """
    return IS_INSTANCE(x, MultiplicativeGroupElement)

cdef class MultiplicativeGroupElement(MonoidElement):
    """
    Generic element of a multiplicative group.
    """
    def order(self):
        """
        Return the multiplicative order of self.
        """
        return self.multiplicative_order()

    def _add_(self, x):
        raise ArithmeticError, "addition not defined in a multiplicative group"

    def __div__(left, right):
        if have_same_parent(left, right):
            return left._div_(right)
        global coercion_model
        return coercion_model.bin_op_c(left, right, div)

    cdef MultiplicativeGroupElement _div_c(self, MultiplicativeGroupElement right):
        """
        Multiplication dispatcher for MultiplicativeGroupElements.
        DO NOT OVERRIDE THIS FUNCTION.
        See extensive documentation at the top of element.pyx.
        """
        if HAS_DICTIONARY(self):   # fast check
            return self._div_(right)
        else:
            return self._div_c_impl(right)

    cdef MultiplicativeGroupElement _div_c_impl(self, MultiplicativeGroupElement right):
        """
        Pyrex classes should override this function to implement division.
        DO NOT CALL THIS FUNCTION DIRECTLY.
        See extensive documentation at the top of element.pyx.
        """
        return self._parent.fraction_field()(self, right)

    def _div_(MultiplicativeGroupElement self, MultiplicativeGroupElement right):
        """
        Python classes should override this function to implement division.
        """
        return self._div_c_impl(right)


    def __invert__(self):
        return 1/self


def is_RingElement(x):
    """
    Return True if x is of type RingElement.
    """
    return IS_INSTANCE(x, RingElement)

cdef class RingElement(ModuleElement):
    ##################################################
    def is_one(self):
        return self == self._parent(1)

    ##################################
    # Multiplication
    ##################################

    cdef ModuleElement _lmul_c_impl(self, RingElement right):
        # We raise an error to invoke the default action of coercing into self
        raise NotImplementedError, "parents %s %s %s" % (parent_c(self), parent_c(right), parent_c(self) is parent_c(right))

    cdef ModuleElement _rmul_c_impl(self, RingElement left):
        # We raise an error to invoke the default action of coercing into self
        raise NotImplementedError

    def __mul__(self, right):
        """
        Top-level multiplication operator for ring elements.
        See extensive documentation at the top of element.pyx.

        AUTHOR:

            Gonzalo Tornaria (2007-06-25) - write base-extending test cases and fix them

        TEST CASES:

            (scalar * vector)

            sage: x, y = var('x, y')

            sage: parent(ZZ(1)*vector(ZZ,[1,2]))
            Ambient free module of rank 2 over the principal ideal domain Integer Ring
            sage: parent(QQ(1)*vector(ZZ,[1,2]))
            Vector space of dimension 2 over Rational Field
            sage: parent(ZZ(1)*vector(QQ,[1,2]))
            Vector space of dimension 2 over Rational Field
            sage: parent(QQ(1)*vector(QQ,[1,2]))
            Vector space of dimension 2 over Rational Field

            sage: parent(QQ(1)*vector(ZZ[x],[1,2]))
            Ambient free module of rank 2 over the principal ideal domain Univariate Polynomial Ring in x over Rational Field
            sage: parent(ZZ[x](1)*vector(QQ,[1,2]))
            Ambient free module of rank 2 over the principal ideal domain Univariate Polynomial Ring in x over Rational Field

            sage: parent(QQ(1)*vector(ZZ[x][y],[1,2]))
            Ambient free module of rank 2 over the integral domain Univariate Polynomial Ring in y over Univariate Polynomial Ring in x over Rational Field
            sage: parent(ZZ[x][y](1)*vector(QQ,[1,2]))
            Ambient free module of rank 2 over the integral domain Univariate Polynomial Ring in y over Univariate Polynomial Ring in x over Rational Field

            sage: parent(QQ[x](1)*vector(ZZ[x][y],[1,2]))
            Ambient free module of rank 2 over the integral domain Univariate Polynomial Ring in y over Univariate Polynomial Ring in x over Rational Field
            sage: parent(ZZ[x][y](1)*vector(QQ[x],[1,2]))
            Ambient free module of rank 2 over the integral domain Univariate Polynomial Ring in y over Univariate Polynomial Ring in x over Rational Field

            sage: parent(QQ[y](1)*vector(ZZ[x][y],[1,2]))
            Ambient free module of rank 2 over the integral domain Univariate Polynomial Ring in y over Univariate Polynomial Ring in x over Rational Field
            sage: parent(ZZ[x][y](1)*vector(QQ[y],[1,2]))
            Ambient free module of rank 2 over the integral domain Univariate Polynomial Ring in y over Univariate Polynomial Ring in x over Rational Field

            sage: parent(ZZ[x](1)*vector(ZZ[y],[1,2]))
            Traceback (most recent call last):
            ...
            TypeError: unsupported operand parent(s) for '*': 'Univariate Polynomial Ring in x over Integer Ring' and 'Ambient free module of rank 2 over the integral domain Univariate Polynomial Ring in y over Integer Ring'
            sage: parent(ZZ[x](1)*vector(QQ[y],[1,2]))
            Traceback (most recent call last):
            ...
            TypeError: unsupported operand parent(s) for '*': 'Univariate Polynomial Ring in x over Integer Ring' and 'Ambient free module of rank 2 over the principal ideal domain Univariate Polynomial Ring in y over Rational Field'
            sage: parent(QQ[x](1)*vector(ZZ[y],[1,2]))
            Traceback (most recent call last):
            ...
            TypeError: unsupported operand parent(s) for '*': 'Univariate Polynomial Ring in x over Rational Field' and 'Ambient free module of rank 2 over the integral domain Univariate Polynomial Ring in y over Integer Ring'
            sage: parent(QQ[x](1)*vector(QQ[y],[1,2]))
            Traceback (most recent call last):
            ...
            TypeError: unsupported operand parent(s) for '*': 'Univariate Polynomial Ring in x over Rational Field' and 'Ambient free module of rank 2 over the principal ideal domain Univariate Polynomial Ring in y over Rational Field'

            (scalar * matrix)

            sage: parent(ZZ(1)*matrix(ZZ,2,2,[1,2,3,4]))
            Full MatrixSpace of 2 by 2 dense matrices over Integer Ring
            sage: parent(QQ(1)*matrix(ZZ,2,2,[1,2,3,4]))
            Full MatrixSpace of 2 by 2 dense matrices over Rational Field
            sage: parent(ZZ(1)*matrix(QQ,2,2,[1,2,3,4]))
            Full MatrixSpace of 2 by 2 dense matrices over Rational Field
            sage: parent(QQ(1)*matrix(QQ,2,2,[1,2,3,4]))
            Full MatrixSpace of 2 by 2 dense matrices over Rational Field

            sage: parent(QQ(1)*matrix(ZZ[x],2,2,[1,2,3,4]))
            Full MatrixSpace of 2 by 2 dense matrices over Univariate Polynomial Ring in x over Rational Field
            sage: parent(ZZ[x](1)*matrix(QQ,2,2,[1,2,3,4]))
            Full MatrixSpace of 2 by 2 dense matrices over Univariate Polynomial Ring in x over Rational Field

            sage: parent(QQ(1)*matrix(ZZ[x][y],2,2,[1,2,3,4]))
            Full MatrixSpace of 2 by 2 dense matrices over Univariate Polynomial Ring in y over Univariate Polynomial Ring in x over Rational Field
            sage: parent(ZZ[x][y](1)*matrix(QQ,2,2,[1,2,3,4]))
            Full MatrixSpace of 2 by 2 dense matrices over Univariate Polynomial Ring in y over Univariate Polynomial Ring in x over Rational Field

            sage: parent(QQ[x](1)*matrix(ZZ[x][y],2,2,[1,2,3,4]))
            Full MatrixSpace of 2 by 2 dense matrices over Univariate Polynomial Ring in y over Univariate Polynomial Ring in x over Rational Field
            sage: parent(ZZ[x][y](1)*matrix(QQ[x],2,2,[1,2,3,4]))
            Full MatrixSpace of 2 by 2 dense matrices over Univariate Polynomial Ring in y over Univariate Polynomial Ring in x over Rational Field

            sage: parent(QQ[y](1)*matrix(ZZ[x][y],2,2,[1,2,3,4]))
            Full MatrixSpace of 2 by 2 dense matrices over Univariate Polynomial Ring in y over Univariate Polynomial Ring in x over Rational Field
            sage: parent(ZZ[x][y](1)*matrix(QQ[y],2,2,[1,2,3,4]))
            Full MatrixSpace of 2 by 2 dense matrices over Univariate Polynomial Ring in y over Univariate Polynomial Ring in x over Rational Field

            sage: parent(ZZ[x](1)*matrix(ZZ[y],2,2,[1,2,3,4]))
            Traceback (most recent call last):
            ...
            TypeError: unsupported operand parent(s) for '*': 'Univariate Polynomial Ring in x over Integer Ring' and 'Full MatrixSpace of 2 by 2 dense matrices over Univariate Polynomial Ring in y over Integer Ring'
            sage: parent(ZZ[x](1)*matrix(QQ[y],2,2,[1,2,3,4]))
            Traceback (most recent call last):
            ...
            TypeError: unsupported operand parent(s) for '*': 'Univariate Polynomial Ring in x over Integer Ring' and 'Full MatrixSpace of 2 by 2 dense matrices over Univariate Polynomial Ring in y over Rational Field'
            sage: parent(QQ[x](1)*matrix(ZZ[y],2,2,[1,2,3,4]))
            Traceback (most recent call last):
            ...
            TypeError: unsupported operand parent(s) for '*': 'Univariate Polynomial Ring in x over Rational Field' and 'Full MatrixSpace of 2 by 2 dense matrices over Univariate Polynomial Ring in y over Integer Ring'
            sage: parent(QQ[x](1)*matrix(QQ[y],2,2,[1,2,3,4]))
            Traceback (most recent call last):
            ...
            TypeError: unsupported operand parent(s) for '*': 'Univariate Polynomial Ring in x over Rational Field' and 'Full MatrixSpace of 2 by 2 dense matrices over Univariate Polynomial Ring in y over Rational Field'

        """
        # Try fast pathway if they are both RingElements and the parents match.
        # (We know at least one of the arguments is a RingElement. So if their
        # types are *equal* (fast to check) then they are both RingElements.
        # Otherwise use the slower test via PY_TYPE_CHECK.)
        if have_same_parent(self, right):
            if  (<RefPyObject *>self).ob_refcnt < inplace_threshold:
                return _imul_c(<RingElement>self, <RingElement>right)
            else:
                return _mul_c(<RingElement>self, <RingElement>right)

        # Always do this
        global coercion_model
        return coercion_model.bin_op_c(self, right, mul)

        # Now we can assume both self and right are of a class that derives
        # from Element (so they have a parent).  If one is a ModuleElement,
        # do some special code.
        if PY_TYPE_CHECK(self, ModuleElement) and PY_TYPE_CHECK(right, ModuleElement):
            # We may assume both are module elements.
            if (<Element>self)._parent is (<Element>right)._parent._base:
                return (<ModuleElement>right)._rmul_c(self)
            elif (<Element>self)._parent._base is (<Element>right)._parent:
                return (<ModuleElement>self)._lmul_c(right)
            if not PY_TYPE_CHECK(right, RingElement):
                # Now self must be a ring element:
                # If the parent is the same as the base ring, good
                if (<RingElement>self)._parent is (<ModuleElement>right)._parent._base:
                    # this won't be executed !? (it's already dealt with above!)
                    assert False, "NOT EXECUTED -- bug in SAGE coercion code."
                    return (<ModuleElement>right)._rmul_c(self)
                elif PY_TYPE_CHECK(right, Matrix):
                    # this won't be executed !? (since Matrix subclasses RingElement)
                    assert False, "NOT EXECUTED -- bug in SAGE coercion code."
                    return (<Matrix>right)._rmultiply_by_scalar(self)
                elif PY_TYPE_CHECK(right, Vector):
                    # scalar * right
                    right = (<Vector>right).base_base_extend_canonical_sym_c((<ModuleElement>self)._parent)
                    return (<Vector>right)._rmultiply_by_scalar(self)
                else:
                    # MAYBE we should use base_extend_canonical()...
                    # maybe the line above is good that I added for vector is good for all cases...
                    # but I don't really want to mess with this - GT
                    #
                    # Otherwise we have to do an explicit canonical coercion.
                    try:
                        return (<ModuleElement>right)._rmul_c(
                            (<Parent>(<ModuleElement>right)._parent._base)._coerce_c(self))
                    except TypeError:
                        # that failed -- try to base extend right then do the multiply:
                        right = (<ModuleElement>right).base_extend_recursive_c((<RingElement>self)._parent)
                        return (<ModuleElement>right)._rmul_c(self)
            elif PY_TYPE_CHECK(right, Matrix):  # matrix is a ring element
                right = (<Matrix>right).base_base_extend_canonical_sym_c((<ModuleElement>self)._parent)
                return (<Matrix>right)._rmultiply_by_scalar(self)

        # General case.
        return coercion_model.bin_op_c(self, right, mul)

    cdef RingElement _mul_c(self, RingElement right):
        """
        Multiplication dispatcher for RingElements.
        DO NOT OVERRIDE THIS FUNCTION.
        See extensive documentation at the top of element.pyx.
        """
        if HAS_DICTIONARY(self):   # fast check
            return self._mul_(right)
        else:
            return self._mul_c_impl(right)

    cdef RingElement _mul_c_impl(self, RingElement right):
        """
        Pyrex classes should override this function to implement multiplication.
        DO NOT CALL THIS FUNCTION DIRECTLY.
        See extensive documentation at the top of element.pyx.
        """
        raise TypeError, arith_error_message(self, right, mul)

    def _mul_(RingElement self, RingElement right):
        """
        Python classes should override this function to implement multiplication.
        See extensive documentation at the top of element.pyx.
        """
        return self._mul_c_impl(right)

    def __imul__(left, right):
        if have_same_parent(left, right):
            if  (<RefPyObject *>left).ob_refcnt <= inplace_threshold:
                return _imul_c(<RingElement>left, <RingElement>right)
            else:
                return _mul_c(<RingElement>left, <RingElement>right)

        global coercion_model
        return coercion_model.bin_op_c(left, right, imul)

    def _imul_(self, right):
        return self._imul_c_impl(right)

    cdef RingElement _imul_c_impl(RingElement self, RingElement right):
        return _mul_c(self, right)

    def __pow__(self, n, dummy):
        """
        Retern the (integral) power of self.

        EXAMPLE:
            sage: a = Integers(389)['x']['y'](37)
            sage: a^2
            202
            sage: a^388
            1
            sage: a^(2^120)
            81
            sage: a^0
            1
            sage: a^1 == a
            True
            sage: a^2 * a^3 == a^5
            True
            sage: (a^3)^2 == a^6
            True
            sage: a^57 * a^43 == a^100
            True
            sage: a^(-1) == 1/a
            True
            sage: a^200 * a^(-64) == a^136
            True

        TESTS:
            sage: 2r**(SR(2)-1-1r)
            Traceback (most recent call last):
            ...
            NotImplementedError: non-integral exponents not supported
            sage: 2r**(Integer(SR(2)-1-1r))
            1


        """
        if dummy is not None:
            raise RuntimeError, "__pow__ dummy argument not used"
        return generic_power_c(self,n,None)

    ##################################
    # Division
    ##################################

    def __truediv__(self, right):
        # in sage all divs are true
        if not PY_TYPE_CHECK(self, Element):
            return coercion_model.bin_op_c(self, right, div)
        return self.__div__(right)

    def __div__(self, right):
        """
        Top-level multiplication operator for ring elements.
        See extensive documentation at the top of element.pyx.
        """
        if have_same_parent(self, right):
            if  (<RefPyObject *>self).ob_refcnt < inplace_threshold:
                return _idiv_c(<RingElement>self, <RingElement>right)
            else:
                return _div_c(<RingElement>self, <RingElement>right)
        global coercion_model
        return coercion_model.bin_op_c(self, right, div)


    cdef RingElement _div_c(self, RingElement right):
        """
        Multiplication dispatcher for RingElements.
        DO NOT OVERRIDE THIS FUNCTION.
        See extensive documentation at the top of element.pyx.
        """
        if HAS_DICTIONARY(self):   # fast check
            return self._div_(right)
        else:
            return self._div_c_impl(right)

    cdef RingElement _div_c_impl(self, RingElement right):
        """
        Pyrex classes should override this function to implement division.
        DO NOT CALL THIS FUNCTION DIRECTLY.
        See extensive documentation at the top of element.pyx.
        """
        try:
            return self._parent.fraction_field()(self, right)
        except AttributeError:
            if not right:
                raise ZeroDivisionError, "Cannot divide by zero"
            else:
                raise TypeError, arith_error_message(self, right, div)

    def _div_(RingElement self, RingElement right):
        """
        Python classes should override this function to implement division.
        """
        return self._div_c_impl(right)

    def __idiv__(self, right):
        """
        Top-level multiplication operator for ring elements.
        See extensive documentation at the top of element.pyx.
        """
        if have_same_parent(self, right):
            if  (<RefPyObject *>self).ob_refcnt <= inplace_threshold:
                return _idiv_c(<RingElement>self, <RingElement>right)
            else:
                return _div_c(<RingElement>self, <RingElement>right)
        global coercion_model
        return coercion_model.bin_op_c(self, right, idiv)

    def _idiv_(self, right):
        return self._idiv_c_impl(right)

    cdef RingElement _idiv_c_impl(RingElement self, RingElement right):
        return _div_c(self, right)

    def __pos__(self):
        return self

    def __invert__(self):
        return 1/self

    ##################################################

    def order(self):
        """
        Return the additive order of self.
        """
        return self.additive_order()

    def additive_order(self):
        """
        Return the additive order of self.
        """
        raise NotImplementedError

    def multiplicative_order(self):
        r"""
        Return the multiplicative order of self, if self is a unit, or raise
        \code{ArithmeticError} otherwise.
        """
        if not self.is_unit():
            raise ArithmeticError, "self (=%s) must be a unit to have a multiplicative order."
        raise NotImplementedError

    def is_unit(self):
        if self == 1 or self == -1:
            return True
        raise NotImplementedError

    def is_nilpotent(self):
        """
        Return True if self is nilpotent, i.e., some power of self
        is 0.
        """
        if self.is_unit():
            return False
        if self.is_zero():
            return True
        raise NotImplementedError




def is_CommutativeRingElement(x):
    """
    Return True if x is of type CommutativeRingElement.
    """
    return IS_INSTANCE(x, CommutativeRingElement)

cdef class CommutativeRingElement(RingElement):
    def _im_gens_(self, codomain, im_gens):
        if len(im_gens) == 1 and self._parent.gen(0) == 1:
            return codomain(self)
        raise NotImplementedError

    def inverse_mod(self, I):
        r"""
        Return an inverse of self modulo the ideal $I$, if defined,
        i.e., if $I$ and self together generate the unit ideal.
        """
        raise NotImplementedError

    def mod(self, I):
        r"""
        Return a representative for self modulo the ideal I (or the ideal
        generated by the elements of I if I is not an ideal.)

        EXAMPLE:  Integers
        Reduction of 5 modulo an ideal:
            sage: n = 5
            sage: n.mod(3*ZZ)
            2

        Reduction of 5 modulo the ideal generated by 3.
            sage: n.mod(3)
            2

        Reduction of 5 modulo the ideal generated by 15 and 6, which is $(3)$.
            sage: n.mod([15,6])
            2


        EXAMPLE: Univiate polynomials
            sage: R.<x> = PolynomialRing(QQ)
            sage: f = x^3 + x + 1
            sage: f.mod(x + 1)
            -1

        When little is implemented about a given ring, then mod may
        return simply return $f$.  For example, reduction is not
        implemented for $\Z[x]$ yet. (TODO!)

            sage: R.<x> = PolynomialRing(ZZ)
            sage: f = x^3 + x + 1
            sage: f.mod(x + 1)
            x^3 + x + 1



        EXAMPLE: Multivariate polynomials
        We reduce a polynomial in two variables modulo a polynomial
        and an ideal:
            sage: R.<x,y,z> = PolynomialRing(QQ, 3)
            sage: (x^2 + y^2 + z^2).mod(x+y+z)
            2*y^2 + 2*y*z + 2*z^2

        Notice above that $x$ is eliminated.  In the next example,
        both $y$ and $z$ are eliminated.

            sage: (x^2 + y^2 + z^2).mod( (x - y, y - z) )
            3*z^2
            sage: f = (x^2 + y^2 + z^2)^2; f
            x^4 + 2*x^2*y^2 + y^4 + 2*x^2*z^2 + 2*y^2*z^2 + z^4
            sage: f.mod( (x - y, y - z) )
            9*z^4

        In this example $y$ is eliminated.
            sage: (x^2 + y^2 + z^2).mod( (x^3, y - z) )
            x^2 + 2*z^2
        """
        from sage.rings.all import is_Ideal
        if not is_Ideal(I) or not I.ring() is self._parent:
            I = self._parent.ideal(I)
            #raise TypeError, "I = %s must be an ideal in %s"%(I, self.parent())
        return I.reduce(self)

cdef class Vector(ModuleElement):
    cdef bint is_sparse_c(self):
        raise NotImplementedError

    cdef bint is_dense_c(self):
        raise NotImplementedError

    def __imul__(left, right):
        if have_same_parent(left, right):
            return (<Vector>left)._vector_times_vector_c_impl(<Vector>right)
        # Always do this
        global coercion_model
        return coercion_model.bin_op_c(left, right, imul)


    def __mul__(left, right):
        """
        Multiplication of vector by vector, matrix, or scalar

        AUTHOR:

            Gonzalo Tornaria (2007-06-21) - write test cases and fix them

        NOTE:

            scalar * vector is implemented (and tested) in class RingElement
            matrix * vector is implemented (and tested) in class Matrix

        TEST CASES:

            (vector * vector)

            sage: x, y = var('x, y')

            sage: parent(vector(ZZ,[1,2])*vector(ZZ,[1,2]))
            Integer Ring
            sage: parent(vector(ZZ,[1,2])*vector(QQ,[1,2]))
            Rational Field
            sage: parent(vector(QQ,[1,2])*vector(ZZ,[1,2]))
            Rational Field
            sage: parent(vector(QQ,[1,2])*vector(QQ,[1,2]))
            Rational Field

            sage: parent(vector(QQ,[1,2,3,4])*vector(ZZ[x],[1,2,3,4]))
            Univariate Polynomial Ring in x over Rational Field
            sage: parent(vector(ZZ[x],[1,2,3,4])*vector(QQ,[1,2,3,4]))
            Univariate Polynomial Ring in x over Rational Field

            sage: parent(vector(QQ,[1,2,3,4])*vector(ZZ[x][y],[1,2,3,4]))
            Univariate Polynomial Ring in y over Univariate Polynomial Ring in x over Rational Field
            sage: parent(vector(ZZ[x][y],[1,2,3,4])*vector(QQ,[1,2,3,4]))
            Univariate Polynomial Ring in y over Univariate Polynomial Ring in x over Rational Field

            sage: parent(vector(QQ[x],[1,2,3,4])*vector(ZZ[x][y],[1,2,3,4]))
            Univariate Polynomial Ring in y over Univariate Polynomial Ring in x over Rational Field
            sage: parent(vector(ZZ[x][y],[1,2,3,4])*vector(QQ[x],[1,2,3,4]))
            Univariate Polynomial Ring in y over Univariate Polynomial Ring in x over Rational Field

            sage: parent(vector(QQ[y],[1,2,3,4])*vector(ZZ[x][y],[1,2,3,4]))
            Univariate Polynomial Ring in y over Univariate Polynomial Ring in x over Rational Field
            sage: parent(vector(ZZ[x][y],[1,2,3,4])*vector(QQ[y],[1,2,3,4]))
            Univariate Polynomial Ring in y over Univariate Polynomial Ring in x over Rational Field

            sage: parent(vector(ZZ[x],[1,2,3,4])*vector(ZZ[y],[1,2,3,4]))
            Traceback (most recent call last):
            ...
            TypeError: unsupported operand parent(s) for '*': 'Ambient free module of rank 4 over the integral domain Univariate Polynomial Ring in x over Integer Ring' and 'Ambient free module of rank 4 over the integral domain Univariate Polynomial Ring in y over Integer Ring'
            sage: parent(vector(ZZ[x],[1,2,3,4])*vector(QQ[y],[1,2,3,4]))
            Traceback (most recent call last):
            ...
            TypeError: unsupported operand parent(s) for '*': 'Ambient free module of rank 4 over the integral domain Univariate Polynomial Ring in x over Integer Ring' and 'Ambient free module of rank 4 over the principal ideal domain Univariate Polynomial Ring in y over Rational Field'
            sage: parent(vector(QQ[x],[1,2,3,4])*vector(ZZ[y],[1,2,3,4]))
            Traceback (most recent call last):
            ...
            TypeError: unsupported operand parent(s) for '*': 'Ambient free module of rank 4 over the principal ideal domain Univariate Polynomial Ring in x over Rational Field' and 'Ambient free module of rank 4 over the integral domain Univariate Polynomial Ring in y over Integer Ring'
            sage: parent(vector(QQ[x],[1,2,3,4])*vector(QQ[y],[1,2,3,4]))
            Traceback (most recent call last):
            ...
            TypeError: unsupported operand parent(s) for '*': 'Ambient free module of rank 4 over the principal ideal domain Univariate Polynomial Ring in x over Rational Field' and 'Ambient free module of rank 4 over the principal ideal domain Univariate Polynomial Ring in y over Rational Field'

            (vector * matrix)

            sage: parent(vector(ZZ,[1,2])*matrix(ZZ,2,2,[1,2,3,4]))
            Ambient free module of rank 2 over the principal ideal domain Integer Ring
            sage: parent(vector(QQ,[1,2])*matrix(ZZ,2,2,[1,2,3,4]))
            Vector space of dimension 2 over Rational Field
            sage: parent(vector(ZZ,[1,2])*matrix(QQ,2,2,[1,2,3,4]))
            Vector space of dimension 2 over Rational Field
            sage: parent(vector(QQ,[1,2])*matrix(QQ,2,2,[1,2,3,4]))
            Vector space of dimension 2 over Rational Field

            sage: parent(vector(QQ,[1,2])*matrix(ZZ[x],2,2,[1,2,3,4]))
            Ambient free module of rank 2 over the principal ideal domain Univariate Polynomial Ring in x over Rational Field
            sage: parent(vector(ZZ[x],[1,2])*matrix(QQ,2,2,[1,2,3,4]))
            Ambient free module of rank 2 over the principal ideal domain Univariate Polynomial Ring in x over Rational Field

            sage: parent(vector(QQ,[1,2])*matrix(ZZ[x][y],2,2,[1,2,3,4]))
            Ambient free module of rank 2 over the integral domain Univariate Polynomial Ring in y over Univariate Polynomial Ring in x over Rational Field
            sage: parent(vector(ZZ[x][y],[1,2])*matrix(QQ,2,2,[1,2,3,4]))
            Ambient free module of rank 2 over the integral domain Univariate Polynomial Ring in y over Univariate Polynomial Ring in x over Rational Field

            sage: parent(vector(QQ[x],[1,2])*matrix(ZZ[x][y],2,2,[1,2,3,4]))
            Ambient free module of rank 2 over the integral domain Univariate Polynomial Ring in y over Univariate Polynomial Ring in x over Rational Field
            sage: parent(vector(ZZ[x][y],[1,2])*matrix(QQ[x],2,2,[1,2,3,4]))
            Ambient free module of rank 2 over the integral domain Univariate Polynomial Ring in y over Univariate Polynomial Ring in x over Rational Field

            sage: parent(vector(QQ[y],[1,2])*matrix(ZZ[x][y],2,2,[1,2,3,4]))
            Ambient free module of rank 2 over the integral domain Univariate Polynomial Ring in y over Univariate Polynomial Ring in x over Rational Field
            sage: parent(vector(ZZ[x][y],[1,2])*matrix(QQ[y],2,2,[1,2,3,4]))
            Ambient free module of rank 2 over the integral domain Univariate Polynomial Ring in y over Univariate Polynomial Ring in x over Rational Field

            sage: parent(vector(ZZ[x],[1,2])*matrix(ZZ[y],2,2,[1,2,3,4]))
            Traceback (most recent call last):
            ...
            TypeError: unsupported operand parent(s) for '*': 'Ambient free module of rank 2 over the integral domain Univariate Polynomial Ring in x over Integer Ring' and 'Full MatrixSpace of 2 by 2 dense matrices over Univariate Polynomial Ring in y over Integer Ring'
            sage: parent(vector(ZZ[x],[1,2])*matrix(QQ[y],2,2,[1,2,3,4]))
            Traceback (most recent call last):
            ...
            TypeError: unsupported operand parent(s) for '*': 'Ambient free module of rank 2 over the integral domain Univariate Polynomial Ring in x over Integer Ring' and 'Full MatrixSpace of 2 by 2 dense matrices over Univariate Polynomial Ring in y over Rational Field'
            sage: parent(vector(QQ[x],[1,2])*matrix(ZZ[y],2,2,[1,2,3,4]))
            Traceback (most recent call last):
            ...
            TypeError: unsupported operand parent(s) for '*': 'Ambient free module of rank 2 over the principal ideal domain Univariate Polynomial Ring in x over Rational Field' and 'Full MatrixSpace of 2 by 2 dense matrices over Univariate Polynomial Ring in y over Integer Ring'
            sage: parent(vector(QQ[x],[1,2])*matrix(QQ[y],2,2,[1,2,3,4]))
            Traceback (most recent call last):
            ...
            TypeError: unsupported operand parent(s) for '*': 'Ambient free module of rank 2 over the principal ideal domain Univariate Polynomial Ring in x over Rational Field' and 'Full MatrixSpace of 2 by 2 dense matrices over Univariate Polynomial Ring in y over Rational Field'

            (vector * scalar)

            sage: parent(vector(ZZ,[1,2])*ZZ(1))
            Ambient free module of rank 2 over the principal ideal domain Integer Ring
            sage: parent(vector(QQ,[1,2])*ZZ(1))
            Vector space of dimension 2 over Rational Field
            sage: parent(vector(ZZ,[1,2])*QQ(1))
            Vector space of dimension 2 over Rational Field
            sage: parent(vector(QQ,[1,2])*QQ(1))
            Vector space of dimension 2 over Rational Field

            sage: parent(vector(QQ,[1,2])*ZZ[x](1))
            Ambient free module of rank 2 over the principal ideal domain Univariate Polynomial Ring in x over Rational Field
            sage: parent(vector(ZZ[x],[1,2])*QQ(1))
            Ambient free module of rank 2 over the principal ideal domain Univariate Polynomial Ring in x over Rational Field

            sage: parent(vector(QQ,[1,2])*ZZ[x][y](1))
            Ambient free module of rank 2 over the integral domain Univariate Polynomial Ring in y over Univariate Polynomial Ring in x over Rational Field
            sage: parent(vector(ZZ[x][y],[1,2])*QQ(1))
            Ambient free module of rank 2 over the integral domain Univariate Polynomial Ring in y over Univariate Polynomial Ring in x over Rational Field

            sage: parent(vector(QQ[x],[1,2])*ZZ[x][y](1))
            Ambient free module of rank 2 over the integral domain Univariate Polynomial Ring in y over Univariate Polynomial Ring in x over Rational Field
            sage: parent(vector(ZZ[x][y],[1,2])*QQ[x](1))
            Ambient free module of rank 2 over the integral domain Univariate Polynomial Ring in y over Univariate Polynomial Ring in x over Rational Field

            sage: parent(vector(QQ[y],[1,2])*ZZ[x][y](1))
            Ambient free module of rank 2 over the integral domain Univariate Polynomial Ring in y over Univariate Polynomial Ring in x over Rational Field
            sage: parent(vector(ZZ[x][y],[1,2])*QQ[y](1))
            Ambient free module of rank 2 over the integral domain Univariate Polynomial Ring in y over Univariate Polynomial Ring in x over Rational Field

            sage: parent(vector(ZZ[x],[1,2])*ZZ[y](1))
            Traceback (most recent call last):
            ...
            TypeError: unsupported operand parent(s) for '*': 'Ambient free module of rank 2 over the integral domain Univariate Polynomial Ring in x over Integer Ring' and 'Univariate Polynomial Ring in y over Integer Ring'
            sage: parent(vector(ZZ[x],[1,2])*QQ[y](1))
            Traceback (most recent call last):
            ...
            TypeError: unsupported operand parent(s) for '*': 'Ambient free module of rank 2 over the integral domain Univariate Polynomial Ring in x over Integer Ring' and 'Univariate Polynomial Ring in y over Rational Field'
            sage: parent(vector(QQ[x],[1,2])*ZZ[y](1))
            Traceback (most recent call last):
            ...
            TypeError: unsupported operand parent(s) for '*': 'Ambient free module of rank 2 over the principal ideal domain Univariate Polynomial Ring in x over Rational Field' and 'Univariate Polynomial Ring in y over Integer Ring'
            sage: parent(vector(QQ[x],[1,2])*QQ[y](1))
            Traceback (most recent call last):
            ...
            TypeError: unsupported operand parent(s) for '*': 'Ambient free module of rank 2 over the principal ideal domain Univariate Polynomial Ring in x over Rational Field' and 'Univariate Polynomial Ring in y over Rational Field'

        """
        if have_same_parent(left, right):
            return (<Vector>left)._vector_times_vector_c_impl(<Vector>right)
        # Always do this
        global coercion_model
        return coercion_model.bin_op_c(left, right, imul)

        if PY_TYPE_CHECK(left, Vector):
            # left is the vector
            # Possibilities:
            #     left * matrix
            if PY_TYPE_CHECK(right, Matrix):
                left = (<Vector>left).base_base_extend_canonical_sym_c((<Matrix>right)._parent._base)
                return (<Matrix>right)._vector_times_matrix_c(<Vector>left)
            #     left * vector
            if PY_TYPE_CHECK(right, Vector):
                right = (<Vector>right).base_extend_canonical_sym_c((<Vector>left)._parent)
                return (<Vector>left)._vector_times_vector_c(<Vector>right)
            #     left * scalar
            if not isinstance(right, Element):
                right = py_scalar_to_element(right)
            left = (<Vector>left).base_base_extend_canonical_sym_c((<Element>right)._parent)
            return (<ModuleElement>left)._multiply_by_scalar(right)

        else:
            # right is the vector
            # Possibilities:
            #     matrix * right
            if PY_TYPE_CHECK(left, Matrix):
                # this won't be executed !? (see: Matrix.__mul__)
                assert False, "NOT EXECUTED -- bug in SAGE coercion code."
                return (<Matrix>left)._matrix_times_vector_c(<Vector>right)
            #     vector * right
            if PY_TYPE_CHECK(left, Vector):
                # this won't be executed !? (see: code above)
                assert False, "NOT EXECUTED -- bug in SAGE coercion code."
                return (<Vector>left)._vector_times_vector_c(<Vector>right)
            #     scalar * right
            # almost not executed, except it will be used for non-sage scalars
            # by python rules (this is same as in: RingElement.__mul__)
            if not isinstance(left, Element):
                left = py_scalar_to_element(left)
            right = (<Vector>right).base_base_extend_canonical_sym_c((<Element>left)._parent)
            return (<Vector>right)._rmultiply_by_scalar(left)

    cdef Element _vector_times_vector_c(Vector left, Vector right):
        if left._degree != right._degree:
            raise TypeError, "incompatible degrees"
        left, right = coercion_model.canonical_base_coercion_c(left, right)
        if HAS_DICTIONARY(left):
            return left._vector_times_vector(right)
        else:
            return left._vector_times_vector_c_impl(right)
<<<<<<< HEAD

    cdef Element _vector_times_vector_c_impl(Vector left, Vector right):
        raise TypeError,arith_error_message(left, right, operator.mul)
=======
    cdef Vector _vector_times_vector_c_impl(Vector left, Vector right):
        raise TypeError,arith_error_message(left, right, mul)
>>>>>>> a1093b38

    cdef Vector _pairwise_product_c(Vector left, Vector right):
        right = right.base_extend_canonical_sym_c(left._parent)
        if left._degree != right._degree:
            raise TypeError, "incompatible degrees"
        left, right = coercion_model.canonical_base_coercion_c(left, right)
        return left._pairwise_product_c_impl(right)

    cdef Vector _pairwise_product_c_impl(Vector left, Vector right):
        raise TypeError, "unsupported operation for '%s' and '%s'"%(parent_c(left), parent_c(right))

    def  _vector_times_vector(left, right):
        return left.vector_time_vector_c_impl(right)

    def __div__(self, right):
        if PY_IS_NUMERIC(right):
            right = py_scalar_to_element(right)
        if PY_TYPE_CHECK(right, RingElement):
            # Let __mul__ do the job
            return self.__mul__(~right)
        if PY_TYPE_CHECK(right, Vector):
            try:
                W = right.parent().submodule([right])
                return W.coordinates(self)[0] / W.coordinates(right)[0]
            except ArithmeticError:
                if right.is_zero():
                    raise ZeroDivisionError, "division by zero vector"
                else:
                    raise ArithmeticError, "vector is not in free module"
        raise TypeError, arith_error_message(self, right, div)


#cdef have_same_base(Element x, Element y):
#    return x._parent._base is y._parent._base


def is_Vector(x):
    return IS_INSTANCE(x, Vector)

cdef class Matrix(AlgebraElement):
    cdef bint is_sparse_c(self):
        raise NotImplementedError

    cdef bint is_dense_c(self):
        raise NotImplementedError

    def __imul__(left, right):
        if have_same_parent(left, right):
            return (<Matrix>left)._matrix_times_matrix_c_impl(<Matrix>right)
        # Always do this
        global coercion_model
        return coercion_model.bin_op_c(left, right, imul)

    def __mul__(left, right):
        """
        Multiplication of matrix by matrix, vector, or scalar

        AUTHOR:

            Gonzalo Tornaria (2007-06-25) - write test cases and fix them

        NOTE:

            scalar * matrix is implemented (and tested) in class RingElement
            vector * matrix is implemented (and tested) in class Vector

        TEST CASES:

            (matrix * matrix)

            sage: x, y = var('x, y')

            sage: parent(matrix(ZZ,2,2,[1,2,3,4])*matrix(ZZ,2,2,[1,2,3,4]))
            Full MatrixSpace of 2 by 2 dense matrices over Integer Ring
            sage: parent(matrix(QQ,2,2,[1,2,3,4])*matrix(ZZ,2,2,[1,2,3,4]))
            Full MatrixSpace of 2 by 2 dense matrices over Rational Field
            sage: parent(matrix(ZZ,2,2,[1,2,3,4])*matrix(QQ,2,2,[1,2,3,4]))
            Full MatrixSpace of 2 by 2 dense matrices over Rational Field
            sage: parent(matrix(QQ,2,2,[1,2,3,4])*matrix(QQ,2,2,[1,2,3,4]))
            Full MatrixSpace of 2 by 2 dense matrices over Rational Field

            sage: parent(matrix(QQ,2,2,[1,2,3,4])*matrix(ZZ[x],2,2,[1,2,3,4]))
            Full MatrixSpace of 2 by 2 dense matrices over Univariate Polynomial Ring in x over Rational Field
            sage: parent(matrix(ZZ[x],2,2,[1,2,3,4])*matrix(QQ,2,2,[1,2,3,4]))
            Full MatrixSpace of 2 by 2 dense matrices over Univariate Polynomial Ring in x over Rational Field

            sage: parent(matrix(QQ,2,2,[1,2,3,4])*matrix(ZZ[x][y],2,2,[1,2,3,4]))
            Full MatrixSpace of 2 by 2 dense matrices over Univariate Polynomial Ring in y over Univariate Polynomial Ring in x over Rational Field
            sage: parent(matrix(ZZ[x][y],2,2,[1,2,3,4])*matrix(QQ,2,2,[1,2,3,4]))
            Full MatrixSpace of 2 by 2 dense matrices over Univariate Polynomial Ring in y over Univariate Polynomial Ring in x over Rational Field

            sage: parent(matrix(QQ[x],2,2,[1,2,3,4])*matrix(ZZ[x][y],2,2,[1,2,3,4]))
            Full MatrixSpace of 2 by 2 dense matrices over Univariate Polynomial Ring in y over Univariate Polynomial Ring in x over Rational Field
            sage: parent(matrix(ZZ[x][y],2,2,[1,2,3,4])*matrix(QQ[x],2,2,[1,2,3,4]))
            Full MatrixSpace of 2 by 2 dense matrices over Univariate Polynomial Ring in y over Univariate Polynomial Ring in x over Rational Field

            sage: parent(matrix(QQ[y],2,2,[1,2,3,4])*matrix(ZZ[x][y],2,2,[1,2,3,4]))
            Full MatrixSpace of 2 by 2 dense matrices over Univariate Polynomial Ring in y over Univariate Polynomial Ring in x over Rational Field
            sage: parent(matrix(ZZ[x][y],2,2,[1,2,3,4])*matrix(QQ[y],2,2,[1,2,3,4]))
            Full MatrixSpace of 2 by 2 dense matrices over Univariate Polynomial Ring in y over Univariate Polynomial Ring in x over Rational Field

            sage: parent(matrix(ZZ[x],2,2,[1,2,3,4])*matrix(ZZ[y],2,2,[1,2,3,4]))
            Traceback (most recent call last):
            ...
            TypeError: unsupported operand parent(s) for '*': 'Full MatrixSpace of 2 by 2 dense matrices over Univariate Polynomial Ring in x over Integer Ring' and 'Full MatrixSpace of 2 by 2 dense matrices over Univariate Polynomial Ring in y over Integer Ring'
            sage: parent(matrix(ZZ[x],2,2,[1,2,3,4])*matrix(QQ[y],2,2,[1,2,3,4]))
            Traceback (most recent call last):
            ...
            TypeError: unsupported operand parent(s) for '*': 'Full MatrixSpace of 2 by 2 dense matrices over Univariate Polynomial Ring in x over Integer Ring' and 'Full MatrixSpace of 2 by 2 dense matrices over Univariate Polynomial Ring in y over Rational Field'
            sage: parent(matrix(QQ[x],2,2,[1,2,3,4])*matrix(ZZ[y],2,2,[1,2,3,4]))
            Traceback (most recent call last):
            ...
            TypeError: unsupported operand parent(s) for '*': 'Full MatrixSpace of 2 by 2 dense matrices over Univariate Polynomial Ring in x over Rational Field' and 'Full MatrixSpace of 2 by 2 dense matrices over Univariate Polynomial Ring in y over Integer Ring'
            sage: parent(matrix(QQ[x],2,2,[1,2,3,4])*matrix(QQ[y],2,2,[1,2,3,4]))
            Traceback (most recent call last):
            ...
            TypeError: unsupported operand parent(s) for '*': 'Full MatrixSpace of 2 by 2 dense matrices over Univariate Polynomial Ring in x over Rational Field' and 'Full MatrixSpace of 2 by 2 dense matrices over Univariate Polynomial Ring in y over Rational Field'

            (matrix * vector)

            sage: parent(matrix(ZZ,2,2,[1,2,3,4])*vector(ZZ,[1,2]))
            Ambient free module of rank 2 over the principal ideal domain Integer Ring
            sage: parent(matrix(QQ,2,2,[1,2,3,4])*vector(ZZ,[1,2]))
            Vector space of dimension 2 over Rational Field
            sage: parent(matrix(ZZ,2,2,[1,2,3,4])*vector(QQ,[1,2]))
            Vector space of dimension 2 over Rational Field
            sage: parent(matrix(QQ,2,2,[1,2,3,4])*vector(QQ,[1,2]))
            Vector space of dimension 2 over Rational Field

            sage: parent(matrix(QQ,2,2,[1,2,3,4])*vector(ZZ[x],[1,2]))
            Ambient free module of rank 2 over the principal ideal domain Univariate Polynomial Ring in x over Rational Field
            sage: parent(matrix(ZZ[x],2,2,[1,2,3,4])*vector(QQ,[1,2]))
            Ambient free module of rank 2 over the principal ideal domain Univariate Polynomial Ring in x over Rational Field

            sage: parent(matrix(QQ,2,2,[1,2,3,4])*vector(ZZ[x][y],[1,2]))
            Ambient free module of rank 2 over the integral domain Univariate Polynomial Ring in y over Univariate Polynomial Ring in x over Rational Field
            sage: parent(matrix(ZZ[x][y],2,2,[1,2,3,4])*vector(QQ,[1,2]))
            Ambient free module of rank 2 over the integral domain Univariate Polynomial Ring in y over Univariate Polynomial Ring in x over Rational Field

            sage: parent(matrix(QQ[x],2,2,[1,2,3,4])*vector(ZZ[x][y],[1,2]))
            Ambient free module of rank 2 over the integral domain Univariate Polynomial Ring in y over Univariate Polynomial Ring in x over Rational Field
            sage: parent(matrix(ZZ[x][y],2,2,[1,2,3,4])*vector(QQ[x],[1,2]))
            Ambient free module of rank 2 over the integral domain Univariate Polynomial Ring in y over Univariate Polynomial Ring in x over Rational Field

            sage: parent(matrix(QQ[y],2,2,[1,2,3,4])*vector(ZZ[x][y],[1,2]))
            Ambient free module of rank 2 over the integral domain Univariate Polynomial Ring in y over Univariate Polynomial Ring in x over Rational Field
            sage: parent(matrix(ZZ[x][y],2,2,[1,2,3,4])*vector(QQ[y],[1,2]))
            Ambient free module of rank 2 over the integral domain Univariate Polynomial Ring in y over Univariate Polynomial Ring in x over Rational Field

            sage: parent(matrix(ZZ[x],2,2,[1,2,3,4])*vector(ZZ[y],[1,2]))
            Traceback (most recent call last):
            ...
            TypeError: unsupported operand parent(s) for '*': 'Full MatrixSpace of 2 by 2 dense matrices over Univariate Polynomial Ring in x over Integer Ring' and 'Ambient free module of rank 2 over the integral domain Univariate Polynomial Ring in y over Integer Ring'
            sage: parent(matrix(ZZ[x],2,2,[1,2,3,4])*vector(QQ[y],[1,2]))
            Traceback (most recent call last):
            ...
            TypeError: unsupported operand parent(s) for '*': 'Full MatrixSpace of 2 by 2 dense matrices over Univariate Polynomial Ring in x over Integer Ring' and 'Ambient free module of rank 2 over the principal ideal domain Univariate Polynomial Ring in y over Rational Field'
            sage: parent(matrix(QQ[x],2,2,[1,2,3,4])*vector(ZZ[y],[1,2]))
            Traceback (most recent call last):
            ...
            TypeError: unsupported operand parent(s) for '*': 'Full MatrixSpace of 2 by 2 dense matrices over Univariate Polynomial Ring in x over Rational Field' and 'Ambient free module of rank 2 over the integral domain Univariate Polynomial Ring in y over Integer Ring'
            sage: parent(matrix(QQ[x],2,2,[1,2,3,4])*vector(QQ[y],[1,2]))
            Traceback (most recent call last):
            ...
            TypeError: unsupported operand parent(s) for '*': 'Full MatrixSpace of 2 by 2 dense matrices over Univariate Polynomial Ring in x over Rational Field' and 'Ambient free module of rank 2 over the principal ideal domain Univariate Polynomial Ring in y over Rational Field'

            (matrix * scalar)

            sage: parent(matrix(ZZ,2,2,[1,2,3,4])*ZZ(1))
            Full MatrixSpace of 2 by 2 dense matrices over Integer Ring
            sage: parent(matrix(QQ,2,2,[1,2,3,4])*ZZ(1))
            Full MatrixSpace of 2 by 2 dense matrices over Rational Field
            sage: parent(matrix(ZZ,2,2,[1,2,3,4])*QQ(1))
            Full MatrixSpace of 2 by 2 dense matrices over Rational Field
            sage: parent(matrix(QQ,2,2,[1,2,3,4])*QQ(1))
            Full MatrixSpace of 2 by 2 dense matrices over Rational Field

            sage: parent(matrix(QQ,2,2,[1,2,3,4])*ZZ[x](1))
            Full MatrixSpace of 2 by 2 dense matrices over Univariate Polynomial Ring in x over Rational Field
            sage: parent(matrix(ZZ[x],2,2,[1,2,3,4])*QQ(1))
            Full MatrixSpace of 2 by 2 dense matrices over Univariate Polynomial Ring in x over Rational Field

            sage: parent(matrix(QQ,2,2,[1,2,3,4])*ZZ[x][y](1))
            Full MatrixSpace of 2 by 2 dense matrices over Univariate Polynomial Ring in y over Univariate Polynomial Ring in x over Rational Field
            sage: parent(matrix(ZZ[x][y],2,2,[1,2,3,4])*QQ(1))
            Full MatrixSpace of 2 by 2 dense matrices over Univariate Polynomial Ring in y over Univariate Polynomial Ring in x over Rational Field

            sage: parent(matrix(QQ[x],2,2,[1,2,3,4])*ZZ[x][y](1))
            Full MatrixSpace of 2 by 2 dense matrices over Univariate Polynomial Ring in y over Univariate Polynomial Ring in x over Rational Field
            sage: parent(matrix(ZZ[x][y],2,2,[1,2,3,4])*QQ[x](1))
            Full MatrixSpace of 2 by 2 dense matrices over Univariate Polynomial Ring in y over Univariate Polynomial Ring in x over Rational Field

            sage: parent(matrix(QQ[y],2,2,[1,2,3,4])*ZZ[x][y](1))
            Full MatrixSpace of 2 by 2 dense matrices over Univariate Polynomial Ring in y over Univariate Polynomial Ring in x over Rational Field
            sage: parent(matrix(ZZ[x][y],2,2,[1,2,3,4])*QQ[y](1))
            Full MatrixSpace of 2 by 2 dense matrices over Univariate Polynomial Ring in y over Univariate Polynomial Ring in x over Rational Field

            sage: parent(matrix(ZZ[x],2,2,[1,2,3,4])*ZZ[y](1))
            Traceback (most recent call last):
            ...
            TypeError: unsupported operand parent(s) for '*': 'Full MatrixSpace of 2 by 2 dense matrices over Univariate Polynomial Ring in x over Integer Ring' and 'Univariate Polynomial Ring in y over Integer Ring'
            sage: parent(matrix(ZZ[x],2,2,[1,2,3,4])*QQ[y](1))
            Traceback (most recent call last):
            ...
            TypeError: unsupported operand parent(s) for '*': 'Full MatrixSpace of 2 by 2 dense matrices over Univariate Polynomial Ring in x over Integer Ring' and 'Univariate Polynomial Ring in y over Rational Field'
            sage: parent(matrix(QQ[x],2,2,[1,2,3,4])*ZZ[y](1))
            Traceback (most recent call last):
            ...
            TypeError: unsupported operand parent(s) for '*': 'Full MatrixSpace of 2 by 2 dense matrices over Univariate Polynomial Ring in x over Rational Field' and 'Univariate Polynomial Ring in y over Integer Ring'
            sage: parent(matrix(QQ[x],2,2,[1,2,3,4])*QQ[y](1))
            Traceback (most recent call last):
            ...
            TypeError: unsupported operand parent(s) for '*': 'Full MatrixSpace of 2 by 2 dense matrices over Univariate Polynomial Ring in x over Rational Field' and 'Univariate Polynomial Ring in y over Rational Field'

        """
        if have_same_parent(left, right):
            return (<Matrix>left)._matrix_times_matrix_c_impl(<Matrix>right)
        # Always do this
        global coercion_model
        return coercion_model.bin_op_c(left, right, mul)



        if PY_TYPE_CHECK(left, Matrix):
            # left is the matrix
            # Possibilities:
            #     left * matrix
            if PY_TYPE_CHECK(right, Matrix):
                right = (<Matrix>right).base_base_extend_canonical_sym_c((<Matrix>left)._parent._base)
                return (<Matrix>left)._matrix_times_matrix_c(<Matrix>right)
            #     left * vector
            if PY_TYPE_CHECK(right, Vector):
                right = (<Vector>right).base_base_extend_canonical_sym_c((<Matrix>left)._parent._base)
                return (<Matrix>left)._matrix_times_vector_c(<Vector>right)
            #     left * scalar
            if not isinstance(right, Element):
                right = py_scalar_to_element(right)
            left = (<Matrix>left).base_base_extend_canonical_sym_c((<Element>right)._parent)
            return (<Matrix>left)._multiply_by_scalar(right)

        else:
            # right is the matrix
            # Possibilities:
            #     matrix * right
            if PY_TYPE_CHECK(left, Matrix):
                # this won't be executed !? (see: code above)
                assert False, "NOT EXECUTED -- bug in SAGE coercion code."
                return (<Matrix>left)._matrix_times_matrix_c(<Matrix>right)
            #     vector * right
            if PY_TYPE_CHECK(left, Vector):
                # this won't be executed !? (see: Vector.__mul__)
                assert False, "NOT EXECUTED -- bug in SAGE coercion code."
                return (<Matrix>right)._vector_times_matrix_c(<Vector>left)
            #     scalar * right
            # almost not executed, except it will be used for non-sage scalars
            # by python rules (this is same as in: RingElement.__mul__)
            if not isinstance(left, Element):
                left = py_scalar_to_element(left)
            right = (<Matrix>right).base_base_extend_canonical_sym_c((<Element>left)._parent)
            return (<Matrix>right)._rmultiply_by_scalar(left)

    cdef Vector _vector_times_matrix_c(matrix_right, Vector vector_left):
        if vector_left._degree != matrix_right._nrows:
            raise TypeError, "incompatible dimensions"
        matrix_right, vector_left = coercion_model.canonical_base_coercion_c(matrix_right, vector_left)
        sl = vector_left.is_sparse_c(); sr = matrix_right.is_sparse_c()
        if sl != sr:  # one is dense and one is sparse
            if sr:  # vector is dense and matrix is sparse
                vector_left = vector_left.sparse_vector()
            else:
                # vector is sparse and matrix is dense
                vector_left = vector_left.dense_vector()
        if HAS_DICTIONARY(matrix_right):
            return matrix_right._vector_times_matrix(vector_left)
        else:
            return matrix_right._vector_times_matrix_c_impl(vector_left)

    cdef Vector _vector_times_matrix_c_impl(matrix_right, Vector vector_left):
        raise TypeError

    def _vector_times_matrix(matrix_right, vector_left):
        return matrix_right._vector_times_matrix_c_impl(vector_left)

    cdef Vector _matrix_times_vector_c(matrix_left, Vector vector_right):
        if matrix_left._ncols != vector_right._degree:
            raise TypeError, "incompatible dimensions"
        matrix_left, vector_right = coercion_model.canonical_base_coercion_c(matrix_left, vector_right)
        sl = matrix_left.is_sparse_c(); sr = vector_right.is_sparse_c()
        if sl != sr:  # one is dense and one is sparse
            if sl:  # vector is dense and matrix is sparse
                vector_right = vector_right.sparse_vector()
            else:
                # vector is sparse and matrix is dense
                vector_right = vector_right.dense_vector()
        if HAS_DICTIONARY(matrix_left):
            return matrix_left._matrix_times_vector(vector_right)
        else:
            return matrix_left._matrix_times_vector_c_impl(vector_right)

    cdef Vector _matrix_times_vector_c_impl(matrix_left, Vector vector_right):
        raise TypeError
    def _matrix_times_vector(matrix_left, vector_right):
        return matrix_left._matrix_times_vector_c_impl(vector_right)


    cdef Matrix _matrix_times_matrix_c(left, Matrix right):
        cdef int sl, sr
        if left._ncols != right._nrows:
            raise TypeError, "incompatible dimensions"
        left, right = coercion_model.canonical_base_coercion_c(left, right)
        sl = left.is_sparse_c(); sr = right.is_sparse_c()
        if sl != sr:  # is dense and one is sparse
            if sr:  # left is dense
                right = right.dense_matrix()
            else:
                left = left.dense_matrix()
        if HAS_DICTIONARY(left):
            return left._matrix_times_matrix(right)
        else:
            return left._matrix_times_matrix_c_impl(right)

    cdef Matrix _matrix_times_matrix_c_impl(left, Matrix right):
        raise TypeError
    def _matrix_time_matrix(left, right):
        return left._matrix_times_matrix_c_impl(right)



def is_Matrix(x):
    return IS_INSTANCE(x, Matrix)

def is_IntegralDomainElement(x):
    """
    Return True if x is of type IntegralDomainElement.
    """
    return IS_INSTANCE(x, IntegralDomainElement)

cdef class IntegralDomainElement(CommutativeRingElement):
    def is_nilpotent(self):
        return self.is_zero()


def is_DedekindDomainElement(x):
    """
    Return True if x is of type DedekindDomainElement.
    """
    return IS_INSTANCE(x, DedekindDomainElement)

cdef class DedekindDomainElement(IntegralDomainElement):
    pass

def is_PrincipalIdealDomainElement(x):
    """
    Return True if x is of type PrincipalIdealDomainElement.
    """
    return IS_INSTANCE(x, PrincipalIdealDomainElement)

cdef class PrincipalIdealDomainElement(DedekindDomainElement):
    def lcm(self, right):
        """
        Returns the least common multiple of self and right.
        """
        if not PY_TYPE_CHECK(right, Element) or not ((<Element>right)._parent is self._parent):
            return coercion_model.bin_op_c(self, right, lcm)
        return self._lcm(right)

    def gcd(self, right):
        """
        Returns the gcd of self and right, or 0 if both are 0.
        """
        if not PY_TYPE_CHECK(right, Element) or not ((<Element>right)._parent is self._parent):
            return coercion_model.bin_op_c(self, right, gcd)
        return self._gcd(right)

    def xgcd(self, right):
        r"""
        Return the extended gcd of self and other, i.e., elements $r, s, t$ such that
        $$
           r = s \cdot self + t \cdot other.
        $$
        """
        if not PY_TYPE_CHECK(right, Element) or not ((<Element>right)._parent is self._parent):
            return coercion_model.bin_op_c(self, right, xgcd)
        return self._xgcd(right)


# This is pretty nasty low level stuff. The idea is to speed up construction
# of EuclideanDomainElements (in particular Integers) by skipping some tp_new
# calls up the inheritance tree.
PY_SET_TP_NEW(EuclideanDomainElement, Element)

def is_EuclideanDomainElement(x):
    """
    Return True if x is of type EuclideanDomainElement.
    """
    return IS_INSTANCE(x, EuclideanDomainElement)

cdef class EuclideanDomainElement(PrincipalIdealDomainElement):

    def degree(self):
        raise NotImplementedError

    def _gcd(self, other):
        """
        Return the greatest common divisor of self and other.

        Algorithm 3.2.1 in Cohen, GTM 138.
        """
        A = self
        B = other
        while not B.is_zero():
            Q, R = A.quo_rem(B)
            A = B
            B = R
        return A

    def leading_coefficient(self):
        raise NotImplementedError

    def quo_rem(self, other):
        raise NotImplementedError

    def __divmod__(self, other):
        """
        Return the quotient and remainder of self divided by other.

        EXAMPLES:
            sage: divmod(5,3)
            (1, 2)
        """
        return self.quo_rem(other)

    def __floordiv__(self,right):
        """
        Quotient of division of self by other.  This is denoted //.
        """
        Q, _ = self.quo_rem(right)
        return Q

    def __mod__(self, other):
        """
        Remainder of division of self by other.

        EXAMPLES:
            sage: R.<x> = ZZ[]
            sage: x % (x+1)
            -1
            sage: (x**3 + x - 1) % (x**2 - 1)
            2*x - 1
        """
        _, R = self.quo_rem(other)
        return R

def is_FieldElement(x):
    """
    Return True if x is of type FieldElement.
    """
    return IS_INSTANCE(x, FieldElement)

cdef class FieldElement(CommutativeRingElement):

    def __floordiv__(self, other):
        return self / other

    def is_unit(self):
        """
        Return True if self is a unit in its parent ring.

        EXAMPLES:
            sage: a = 2/3; a.is_unit()
            True

        On the other hand, 2 is not a unit, since its parent is ZZ.
            sage: a = 2; a.is_unit()
            False
            sage: parent(a)
            Integer Ring

        However, a is a unit when viewed as an element of QQ:
            sage: a = QQ(2); a.is_unit()
            True
        """
        return not not self

    def _gcd(self, FieldElement other):
        """
        Return the greatest common divisor of self and other.
        """
        if self.is_zero() and other.is_zero():
            return self
        else:
            return self._parent(1)

    def _lcm(self, FieldElement other):
        """
        Return the least common multiple of self and other.
        """
        if self.is_zero() and other.is_zero():
            return self
        else:
            return self._parent(1)

    def _xgcd(self, FieldElement other):
        R = self._parent
        if not self.is_zero():
            return R(1), ~self, R(0)
        elif not other.is_zero():
            return R(1), R(0), ~self
        else: # both are 0
            return self, self, self


    def quo_rem(self, right):
        if not isinstance(right, FieldElement) or not (right._parent is self._parent):
            right = self.parent()(right)
        return self/right, 0

## def is_FiniteFieldElement(x):
##     """
##     Return True if x is of type FiniteFieldElement.
##     """
##     return IS_INSTANCE(x, FiniteFieldElement)

cdef class FiniteFieldElement(FieldElement):

    def _im_gens_(self, codomain, im_gens):
        """
        Used for applying homomorphisms of finite fields.

        EXAMPLES:
            sage: k.<a> = FiniteField(73^2, 'a')
            sage: K.<b> = FiniteField(73^4, 'b')
            sage: phi = k.hom([ b^(73*73+1) ])
            sage: phi(0)
            0
            sage: phi(a)
            7*b^3 + 13*b^2 + 65*b + 71

            sage: phi(a+3)
            7*b^3 + 13*b^2 + 65*b + 1
        """
        ## NOTE: see the note in sage/rings/number_field_element.pyx,
        ## in the comments for _im_gens_ there -- something analogous
        ## applies here.
        return codomain(self.polynomial()(im_gens[0]))

    def minpoly(self,var='x'):
        """
        Returns the minimal polynomial of this element
        (over the corresponding prime subfield).
        EXAMPLES:
            sage: k.<a> = FiniteField(19^2)
            sage: parent(a)
            Finite Field in a of size 19^2
            sage: b=a**20;p=b.charpoly("x");p
            x^2 + 15*x + 4
            sage: factor(p)
            (x + 17)^2
            sage: b.minpoly('x')
            x + 17
        """
        p=self.charpoly(var);
        for q in p.factor():
            if q[0](self)==0:
                return q[0]
        # This shouldn't be reached, but you never know!
        raise ArithmeticError("Could not find the minimal polynomial")

        ## We have two names for the same method
        ## for compatibility with sage.matrix
    def minimal_polynomial(self,var='x'):
        """
        Returns the minimal polynomial of this element
        (over the corresponding prime subfield).
        EXAMPLES:
            sage: k.<a> = FiniteField(3^4)
            sage: parent(a)
            Finite Field in a of size 3^4
            sage: b=a**20;p=charpoly(b,"y");p
            y^4 + 2*y^2 + 1
            sage: factor(p)
            (y^2 + 1)^2
            sage: b.minimal_polynomial('y')
            y^2 + 1
        """
        return self.minpoly(var)


def is_AlgebraElement(x):
    """
    Return True if x is of type AlgebraElement.
    """
    return IS_INSTANCE(x, AlgebraElement)

cdef class AlgebraElement(RingElement):
    pass

def is_CommutativeAlgebraElement(x):
    """
    Return True if x is of type CommutativeAlgebraElement.
    """
    return IS_INSTANCE(x, CommutativeAlgebraElement)

cdef class CommutativeAlgebraElement(CommutativeRingElement):
    pass

def is_InfinityElement(x):
    """
    Return True if x is of type InfinityElement.
    """
    return IS_INSTANCE(x, InfinityElement)

cdef class InfinityElement(RingElement):
    pass

cdef class PlusInfinityElement(InfinityElement):
    pass

cdef class MinusInfinityElement(InfinityElement):
    pass

include "coerce.pxi"


#################################################################################
#
#  Coercion of elements
#
#################################################################################

def canonical_coercion(x, y):
    """
    canonical_coercion(x,y) is what is called before doing an
    arithmetic operation between x and y.  It returns a pair (z,w)
    such that z is got from x and w from y via canonical coercion and
    the parents of z and w are identical.

    EXAMPLES:
        sage: A = Matrix([[0,1],[1,0]])
        sage: canonical_coercion(A,1)
        ([0 1]
        [1 0], [1 0]
        [0 1])
    """
    global coercion_model
    return coercion_model.canonical_coercion_c(x,y)

def canonical_base_coercion(x, y):
    global coercion_model
    return coercion_model.canonical_base_coercion(x,y)

def bin_op(x, y, op):
    global coercion_model
    return coercion_model.bin_op_c(x,y,op)



cdef bin_op_c(x, y, op):
    """
    Compute x op y, where coercion of x and y works according to
    SAGE's coercion rules.

    AUTHOR:

        Gonzalo Tornaria (2007-06-20) - write test cases and fix them

    TEST CASES:

        sage: x, y = var('x, y')
        sage: parent(ZZ[x](x) / ZZ(2))
        Univariate Polynomial Ring in x over Rational Field
        sage: parent(QQ(1/2)+ZZ[x](x))
        Univariate Polynomial Ring in x over Rational Field
        sage: parent(QQ(1/2)*ZZ[x](x))
        Univariate Polynomial Ring in x over Rational Field
        sage: parent(ZZ[x](x) / QQ(2))
        Univariate Polynomial Ring in x over Rational Field
        sage: parent(Mod(1,5)+ZZ[x](x))
        Univariate Polynomial Ring in x over Ring of integers modulo 5
        sage: parent(Mod(1,5)*ZZ[x](x))
        Univariate Polynomial Ring in x over Ring of integers modulo 5
        sage: parent(ZZ[x](x) / Mod(1,5))
        Univariate Polynomial Ring in x over Ring of integers modulo 5
        sage: parent(QQ(1/2) + Mod(1,5))
        Traceback (most recent call last):
        ...
        TypeError: unsupported operand parent(s) for '+': 'Rational Field' and 'Ring of integers modulo 5'
        sage: parent(QQ(1/2) * Mod(1,5))
        Traceback (most recent call last):
        ...
        TypeError: unsupported operand parent(s) for '*': 'Rational Field' and 'Ring of integers modulo 5'
        sage: parent(ZZ[x](x)+ZZ[y](y))
        Traceback (most recent call last):
        ...
        TypeError: unsupported operand parent(s) for '+': 'Univariate Polynomial Ring in x over Integer Ring' and 'Univariate Polynomial Ring in y over Integer Ring'
        sage: parent(ZZ[x](x)*ZZ[y](y))
        Traceback (most recent call last):
        ...
        TypeError: unsupported operand parent(s) for '*': 'Univariate Polynomial Ring in x over Integer Ring' and 'Univariate Polynomial Ring in y over Integer Ring'
        sage: parent(ZZ[x](x)+QQ[y](y))
        Traceback (most recent call last):
        ...
        TypeError: unsupported operand parent(s) for '+': 'Univariate Polynomial Ring in x over Integer Ring' and 'Univariate Polynomial Ring in y over Rational Field'
        sage: parent(ZZ[x](x)*QQ[y](y))
        Traceback (most recent call last):
        ...
        TypeError: unsupported operand parent(s) for '*': 'Univariate Polynomial Ring in x over Integer Ring' and 'Univariate Polynomial Ring in y over Rational Field'
        sage: parent(QQ[x](x)+ZZ[y](y))
        Traceback (most recent call last):
        ...
        TypeError: unsupported operand parent(s) for '+': 'Univariate Polynomial Ring in x over Rational Field' and 'Univariate Polynomial Ring in y over Integer Ring'
        sage: parent(QQ[x](x)*ZZ[y](y))
        Traceback (most recent call last):
        ...
        TypeError: unsupported operand parent(s) for '*': 'Univariate Polynomial Ring in x over Rational Field' and 'Univariate Polynomial Ring in y over Integer Ring'
        sage: parent(QQ(1/2)+matrix(ZZ,2,2,[1,2,3,4]))
        Full MatrixSpace of 2 by 2 dense matrices over Rational Field
        sage: parent(QQ(1/2)*matrix(ZZ,2,2,[1,2,3,4]))
        Full MatrixSpace of 2 by 2 dense matrices over Rational Field
        sage: parent(QQ[x](1/2)+matrix(ZZ[x],2,2,[1,2,3,4]))
        Full MatrixSpace of 2 by 2 dense matrices over Univariate Polynomial Ring in x over Rational Field
        sage: parent(QQ[x](1/2)*matrix(ZZ[x],2,2,[1,2,3,4]))
        Full MatrixSpace of 2 by 2 dense matrices over Univariate Polynomial Ring in x over Rational Field
        sage: parent(QQ(1/2)+matrix(ZZ[x],2,2,[1,2,3,4]))
        Full MatrixSpace of 2 by 2 dense matrices over Univariate Polynomial Ring in x over Rational Field
        sage: parent(matrix(ZZ[x],2,2,[1,2,3,4])+QQ(1/2))
        Full MatrixSpace of 2 by 2 dense matrices over Univariate Polynomial Ring in x over Rational Field
        sage: parent(QQ(1/2)*matrix(ZZ[x],2,2,[1,2,3,4]))
        Full MatrixSpace of 2 by 2 dense matrices over Univariate Polynomial Ring in x over Rational Field
        sage: parent(matrix(ZZ[x],2,2,[1,2,3,4])*QQ(1/2))
        Full MatrixSpace of 2 by 2 dense matrices over Univariate Polynomial Ring in x over Rational Field
    """
    # Try canonical element coercion.
    try:
        x1, y1 = canonical_coercion_c(x, y)
        return op(x1,y1)
    except TypeError, msg:
        #print msg  # this can be useful for debugging.
        if op is add or op is sub:
            return addsub_op_c(x, y, op)
        if op is mul or op is div:
            return muldiv_op_c(x, y, op)
        raise TypeError, arith_error_message(x,y,op)

cdef addsub_op_c(x, y, op):

    # Try base extending one object by the parent of the other object
    # raise an error if both are defined

    nr = 0
    if  PY_TYPE_CHECK(x, RingElement):
        try:
            val = op(x, y.base_extend_recursive((<RingElement>x)._parent))
            nr += 1
        except (TypeError, AttributeError), msg:
            pass
    # Also try to base extending the left object by the parent of the right
    if  PY_TYPE_CHECK(y, RingElement):
        try:
            val = op(x.base_extend_recursive((<RingElement>y)._parent), y)
            nr += 1
        except (TypeError, AttributeError), msg:
            pass
    if nr == 1:
        return val

    raise TypeError, arith_error_message(x,y,op)


cdef muldiv_op_c(x, y, op):
    # If the op is multiplication, then some other algebra multiplications
    # may be defined

    if op is div and PY_TYPE_CHECK(y, RingElement):
        y = y.__invert__()

    # 2. Try scalar multiplication.
    # No way to multiply x and y using the ``coerce into a canonical
    # parent'' rule.
    # The next rule to try is scalar multiplication by coercing
    # into the base ring.
    cdef bint x_is_modelt, y_is_modelt

    y_is_modelt = PY_TYPE_CHECK(y, ModuleElement)
    if y_is_modelt:
        # First try to coerce x into the base ring of y if y is an element.
        try:
            R = (<ModuleElement> y)._parent._base
            if R is None:
                raise RuntimeError, "base of '%s' must be set to a ring (but it is None)!"%((<ModuleElement> y)._parent)
            x = (<Parent>R)._coerce_c(x)
            return (<ModuleElement> y)._rmul_c(x)     # the product x * y
        except TypeError, msg:
            pass

    x_is_modelt = PY_TYPE_CHECK(x, ModuleElement)
    if x_is_modelt:
        # That did not work.  Try to coerce y into the base ring of x.
        try:
            R = (<ModuleElement> x)._parent._base
            if R is None:
                raise RuntimeError, "base of '%s' must be set to a ring (but it is None)!"%((<ModuleElement> x)._parent)
            y = (<Parent> R)._coerce_c(y)
            return (<ModuleElement> x)._lmul_c(y)    # the product x * y
        except TypeError:
            pass

    if y_is_modelt and x_is_modelt:
        # 3. Both canonical coercion failed, but both are module elements.
        # Try base extending the right object by the parent of the left

        try:
            return addsub_op_c(x, y, mul)
        except TypeError:
            pass

#        ## TODO -- WORRY -- only unambiguous if one succeeds!
#        nr = 0
#        if  PY_TYPE_CHECK(x, RingElement):
#            try:
#                val = operator.mul(x, y.base_extend((<RingElement>x)._parent))
#                nr += 1
#            except (TypeError, AttributeError), msg:
#                pass
#        # Also try to base extending the left object by the parent of the right
#        if  PY_TYPE_CHECK(y, RingElement):
#            try:
#                val =  operator.mul(x.base_extend((<Element>y)._parent), y)
#                nr += 1
#            except (TypeError, AttributeError), msg:
#                pass
#        if nr == 1:
#            return val

    # 4. Try _l_action or _r_action.
    # Test to see if an _r_action or _l_action is
    # defined on either side.
    try:
        return x._l_action(y)
    except (AttributeError, TypeError):
        pass
    try:
        return y._r_action(x)
    except (AttributeError, TypeError):
        pass

    raise TypeError, arith_error_message(x,y,op)

def coerce(Parent p, x):
    try:
        return p._coerce_c(x)
    except AttributeError:
        return p(x)

def coerce_cmp(x,y):
    global coercion_model
    cdef int c
    try:
        x, y = coercion_model.canonical_coercion_c(x, y)
        return cmp(x,y)
    except TypeError:
        c = cmp(type(x), type(y))
        if c == 0: c = -1
        return c

# We define this base class here to avoid circular cimports.
cdef class CoercionModel:
    """
    Most basic coersion scheme. If it doesn't already match, throw an error.
    """
    def canonical_coercion(self, x, y):
        return self.canonical_coercion_c(x,y)
    cdef canonical_coercion_c(self, x, y):
        if parent_c(x) is parent_c(y):
            return x,y
        raise TypeError, "no common canonical parent for objects with parents: '%s' and '%s'"%(parent_c(x), parent_c(y))

    cdef canonical_base_coercion_c(self, Element x, Element y):
        if have_same_base(x, y):
            return x,y
        raise TypeError, "Incompatible bases '%s' and '%s'"%(parent_c(x), parent_c(y))

    def bin_op(self, x, y, op):
        return self.bin_op_c(x,y,op)
    cdef bin_op_c(self, x, y, op):
        if parent_c(x) is parent_c(y):
            return op(x,y)
        raise TypeError, arith_error_message(x,y,op)

import coerce
cdef CoercionModel coercion_model = coerce.CoercionModel_cache_maps()

# for now while I'm merging in base extension code
cdef canonical_coercion_c(x, y):
    return coercion_model.canonical_coercion_c(x,y)


def set_coercion_model(cm):
    global coercion_model
    coercion_model = cm

def swap_coercion_model():
    global coercion_model
    if isinstance(coercion_model, coerce.CoercionModel_cache_maps):
        coercion_model = coerce.CoercionModel_original()
    else:
        coercion_model = coerce.CoercionModel_cache_maps()
    return coercion_model



###############################################################################

def lcm(x,y):
    from sage.rings.arith import lcm
    return lcm(x,y)

def gcd(x,y):
    from sage.rings.arith import gcd
    return gcd(x,y)

def xgcd(x,y):
    from sage.rings.arith import xgcd
    return xgcd(x,y)




######################

def generic_power(a, n, one=None):
    """
    Computes $a^n$, where $n$ is an integer, and $a$ is an object which
    supports multiplication.  Optionally an additional argument,
    which is used in the case that n == 0:

        one: the "unit" element, returned directly (can be anything)

    If this is not supplied, int(1) is returned.

    EXAMPLES:
        sage: generic_power(int(12),int(0))
        1
        sage: generic_power(int(0),int(100))
        0
        sage: generic_power(Integer(10),Integer(0))
        1
        sage: generic_power(Integer(0),Integer(23))
        0
        sage: sum([generic_power(2,i) for i in range(17)]) #test all 4-bit combinations
        131071
        sage: F = Zmod(5)
        sage: a = generic_power(F(2), 5); a
        2
        sage: a.parent() is F
        True
        sage: a = generic_power(F(1), 2)
        sage: a.parent() is F
        True

        sage: generic_power(int(5), 0)
        1
    """

    return generic_power_c(a,n,one)

cdef generic_power_c(a, nn, one):
    try:
        n = PyNumber_Index(nn)
    except TypeError:
        raise NotImplementedError, "non-integral exponents not supported"

    if not a:
        # a is zero, return it, or raise an exception if n is zero
        if not n:
            raise ArithmeticError, "0^0 is undefined."
        else:
            return a
    elif not n:
        # n is zero, let's try our best to return a one that doesn't suck
        if one is None:
            if PY_TYPE_CHECK(a, Element):
                return (<Element>a)._parent(1)
            try:
                try:
                    return a.parent()(1)
                except AttributeError:
                    return type(a)(1)
            except:
                return 1 #oops, the one sucks
        else:
            return one

    if n < 0:
        # negative exponent! flip it all around.
        a = ~a
        n = -n

    if n < 4:
        # These cases will probably be called often
        # and don't benefit from the code below
        if n == 1:
            return a
        elif n == 2:
            return a*a
        elif n == 3:
            return a*a*a

    # check for idempotence, and store the result otherwise
    aa = a*a
    if aa == a:
        return a

    # since we've computed a^2, let's start squaring there
    # so, let's keep the least-significant bit around, just
    # in case.
    m = n & 1
    n = n >> 1

    # One multiplication can be saved by starting with
    # the second-smallest power needed rather than with 1
    # we've already squared a, so let's start there.
    apow = aa
    while n&1 == 0:
        apow = apow*apow
        n = n >> 1
    power = apow
    n = n >> 1

    # now multiply that least-significant bit in...
    if m:
        power = power * a

    # and this is straight from the book.
    while n != 0:
        apow = apow*apow
        if n&1 != 0:
            power = power*apow
        n = n >> 1

    return power<|MERGE_RESOLUTION|>--- conflicted
+++ resolved
@@ -2009,14 +2009,9 @@
             return left._vector_times_vector(right)
         else:
             return left._vector_times_vector_c_impl(right)
-<<<<<<< HEAD
 
     cdef Element _vector_times_vector_c_impl(Vector left, Vector right):
         raise TypeError,arith_error_message(left, right, operator.mul)
-=======
-    cdef Vector _vector_times_vector_c_impl(Vector left, Vector right):
-        raise TypeError,arith_error_message(left, right, mul)
->>>>>>> a1093b38
 
     cdef Vector _pairwise_product_c(Vector left, Vector right):
         right = right.base_extend_canonical_sym_c(left._parent)
