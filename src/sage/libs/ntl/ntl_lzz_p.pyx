--- conflicted
+++ resolved
@@ -347,13 +347,8 @@
             sage: f.is_zero()
             False
         """
-<<<<<<< HEAD
-        ## TODO
+        self.c.restore_c()
         return zz_p_rep(self.x) == 0
-=======
-        self.c.restore_c()
-        return zz_p_rep(self.x) == long(0)
->>>>>>> 963aaca7
 
     def is_one(self):
         """
@@ -367,15 +362,8 @@
             sage: f.is_one()
             False
         """
-<<<<<<< HEAD
+        self.c.restore_c()
         return zz_p_rep(self.x) == 1
-        ## TODO
-##        return 0
-##        return zz_pX_IsOne(self.x)
-=======
-        self.c.restore_c()
-        return zz_p_rep(self.x) == long(1)
->>>>>>> 963aaca7
 
     def clear(self):
         """
