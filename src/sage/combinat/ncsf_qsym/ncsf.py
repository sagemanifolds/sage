"""
Non-Commutative Symmetric Functions
"""
#*****************************************************************************
#       Copyright (C) 2009 Nicolas M. Thiery <nthiery at users.sf.net>,
#                     2012 Franco Saliola <saliola@gmail.com>,
#                     2012 Chris Berg <chrisjamesberg@gmail.com>
#
#  Distributed under the terms of the GNU General Public License (GPL)
#
#    This code is distributed in the hope that it will be useful,
#    but WITHOUT ANY WARRANTY; without even the implied warranty of
#    MERCHANTABILITY or FITNESS FOR A PARTICULAR PURPOSE.  See the GNU
#    General Public License for more details.
#
#  The full text of the GPL is available at:
#
#                  http://www.gnu.org/licenses/
#*****************************************************************************

########################################
# TODO:
# 1. Make Coercion run faster between multiple bases.
########################################

from sage.misc.bindable_class import BindableClass
from sage.misc.cachefunc import cached_method
from sage.misc.lazy_attribute import lazy_attribute
from sage.misc.misc_c import prod
from sage.structure.parent import Parent
from sage.structure.unique_representation import UniqueRepresentation
from sage.functions.other import factorial
from sage.categories.realizations import Category_realization_of_parent
from sage.categories.rings import Rings
from sage.categories.graded_hopf_algebras import GradedHopfAlgebras
from sage.combinat.composition import Compositions
from sage.combinat.free_module import CombinatorialFreeModule
from sage.combinat.ncsf_qsym.generic_basis_code import BasesOfQSymOrNCSF
from sage.combinat.ncsf_qsym.combinatorics import (coeff_pi, coeff_lp,
        coeff_sp, coeff_ell, m_to_s_stat, number_of_fCT)
from sage.combinat.partition import Partition
from sage.combinat.permutation import Permutations

class NonCommutativeSymmetricFunctions(UniqueRepresentation, Parent):
    r"""
    The abstract algebra of non-commutative symmetric functions.

    We construct the abstract algebra of non-commutative symmetric
    functions over the rational numbers::

        sage: NCSF = NonCommutativeSymmetricFunctions(QQ)
        sage: NCSF
        Non-Commutative Symmetric Functions over the Rational Field
        sage: S = NCSF.complete()
        sage: R = NCSF.ribbon()
        sage: S[2,1]*R[1,2]
        S[2, 1, 1, 2] - S[2, 1, 3]

    NCSF is the unique free (non-commutative!) graded connected algebra with
    one generator in each degree::

        sage: NCSF.category()
        Join of Category of graded hopf algebras over Rational Field and Category of monoids with realizations and Category of coalgebras over Rational Field with realizations
        sage: [S[i].degree() for i in range(10)]
        [0, 1, 2, 3, 4, 5, 6, 7, 8, 9]

    We use the Sage standard renaming idiom to get shorter outputs::

        sage: NCSF.rename("NCSF")
        sage: NCSF
        NCSF

    NCSF has many representations as a concrete algebra. Each of them
    has a distinguished basis, and its elements are expanded in this
    basis. Here is the Psi representation::

        sage: Psi = NCSF.Psi()
        sage: Psi
        NCSF in the Psi basis

    Elements of ``Psi`` are linear combinations of basis elements indexed
    by compositions::

      sage: Psi.an_element()
      2*Psi[] + 2*Psi[1] + 3*Psi[1, 1]

    The basis itself is accessible through::

        sage: Psi.basis()
        Lazy family (Term map from Compositions of non-negative integers...
        sage: Psi.basis().keys()
        Compositions of non-negative integers

    To construct an element one can therefore do::

        sage: Psi.basis()[Composition([2,1,3])]
        Psi[2, 1, 3]

    As this is rather cumbersome, the following abuses of notation are
    allowed::

        sage: Psi[Composition([2, 1, 3])]
        Psi[2, 1, 3]
        sage: Psi[[2, 1, 3]]
        Psi[2, 1, 3]
        sage: Psi[2, 1, 3]
        Psi[2, 1, 3]

    or even::

        sage: Psi[(i for i in [2, 1, 3])]
        Psi[2, 1, 3]

    Unfortunately, due to a limitation in Python syntax, one cannot use::

        sage: Psi[]       # not implemented

    Instead, you can use::

        sage: Psi[[]]
        Psi[]

    Now, we can construct linear combinations of basis elements::

        sage: Psi[2,1,3] + 2 * (Psi[4] + Psi[2,1])
        2*Psi[2, 1] + Psi[2, 1, 3] + 2*Psi[4]

    .. rubric:: Algebra structure

    To start with, ``Psi`` is a graded algebra, the grading being induced by
    the size of compositions. The one is the basis element indexed by the empty
    composition::

        sage: Psi.one()
        Psi[]
        sage: S.one()
        S[]
        sage: R.one()
        R[]

    As we have seen above, the ``Psi`` basis is multiplicative; that is
    multiplication is induced by linearity from the concatenation of
    compositions::

        sage: Psi[1,3] * Psi[2,1]
        Psi[1, 3, 2, 1]
        sage: (Psi.one() + 2 * Psi[1,3]) * Psi[2, 4]
        2*Psi[1, 3, 2, 4] + Psi[2, 4]

    .. rubric:: Hopf algebra structure

    ``Psi`` is further endowed with a coalgebra structure. The coproduct
    is an algebra morphism, and therefore determined by its values on
    the generators; those are primitive::

        sage: Psi[1].coproduct()
        Psi[] # Psi[1] + Psi[1] # Psi[]
        sage: Psi[2].coproduct()
        Psi[] # Psi[2] + Psi[2] # Psi[]

    The coproduct, being cocommutative on the generators, is
    cocommutative everywhere::

        sage: Psi[1,2].coproduct()
        Psi[] # Psi[1, 2] + Psi[1] # Psi[2] + Psi[1, 2] # Psi[] + Psi[2] # Psi[1]

    The algebra and coalgebra structures on ``Psi`` combine to form a
    bialgebra structure, which cooperates with the grading to form a
    connected graded bialgebra. Thus, as any connected graded bialgebra,
    ``Psi`` is a Hopf algebra. Over ``QQ`` (or any other `\QQ`-algebra),
    this Hopf algebra ``Psi`` is isomorphic to the tensor algebra of
    its space of primitive elements.

    The antipode is an anti-algebra morphism; in the ``Psi`` basis, it
    sends the generators to their opposites and changes their sign if
    they are of odd degree::

        sage: Psi[3].antipode()
        -Psi[3]
        sage: Psi[1,3,2].antipode()
        -Psi[2, 3, 1]
        sage: Psi[1,3,2].coproduct().apply_multilinear_morphism(lambda be,ga: Psi(be)*Psi(ga).antipode())
        0

    The counit is defined by sending all elements of positive degree to
    zero::

        sage: S[3].degree(), S[3,1,2].degree(), S.one().degree()
        (3, 6, 0)
        sage: S[3].counit()
        0
        sage: S[3,1,2].counit()
        0
        sage: S.one().counit()
        1
        sage: (S[3] - 2*S[3,1,2] + 7).counit()
        7
        sage: (R[3] - 2*R[3,1,2] + 7).counit()
        7

    .. rubric:: Other concrete representations

    .. TODO:: demonstrate how to customize the basis names

    NCSF admits many other concrete realizations::

        sage: Phi        = NCSF.Phi()
        sage: ribbon     = NCSF.ribbon()
        sage: complete   = NCSF.complete()
        sage: elementary = NCSF.elementary()
        sage: monomial   = NCSF.monomial()

    To change from one basis to another, one simply does::

        sage: Phi(Psi[1])
        Phi[1]
        sage: Phi(Psi[3])
        -1/4*Phi[1, 2] + 1/4*Phi[2, 1] + Phi[3]

    In general, one can mix up different bases in computations::

        sage: Phi[1] * Psi[1]
        Phi[1, 1]

    Some of the changes of basis are easy to guess::

        sage: ribbon(complete[1,3,2])
        R[1, 3, 2] + R[1, 5] + R[4, 2] + R[6]

    This is the sum of all fatter compositions. Using the usual
    Moebius function for the boolean lattice, the inverse change of
    basis is given by the alternating sum of all fatter compositions::

        sage: complete(ribbon[1,3,2])
        S[1, 3, 2] - S[1, 5] - S[4, 2] + S[6]

    The analogue of the elementary basis is the sum over
    all finer compositions than the 'complement' of the composition
    in the ribbon basis::

        sage: Composition([1,3,2]).complement()
        [2, 1, 2, 1]
        sage: ribbon(elementary([1,3,2]))
        R[1, 1, 1, 1, 1, 1] + R[1, 1, 1, 2, 1] + R[2, 1, 1, 1, 1] + R[2, 1, 2, 1]

    By Moebius inversion on the composition poset, the ribbon
    basis element corresponding to a composition `I` is then the
    alternating sum over all compositions fatter than the
    complement composition of `I` in the elementary basis::

        sage: elementary(ribbon[2,1,2,1])
        L[1, 3, 2] - L[1, 5] - L[4, 2] + L[6]

    .. TODO:: explain the other changes of bases!

    Here is how to fetch the conversion morphisms::

        sage: f = complete.coerce_map_from(elementary); f
        Generic morphism:
          From: NCSF in the Elementary basis
          To:   NCSF in the Complete basis
        sage: g = elementary.coerce_map_from(complete); g
        Generic morphism:
          From: NCSF in the Complete basis
          To:   NCSF in the Elementary basis
        sage: f.category()
        Category of hom sets in Category of modules with basis over Rational Field
        sage: f(elementary[1,2,2])
        S[1, 1, 1, 1, 1] - S[1, 1, 1, 2] - S[1, 2, 1, 1] + S[1, 2, 2]
        sage: g(complete[1,2,2])
        L[1, 1, 1, 1, 1] - L[1, 1, 1, 2] - L[1, 2, 1, 1] + L[1, 2, 2]
        sage: h = f*g; h
        Composite map:
          From: NCSF in the Complete basis
          To:   NCSF in the Complete basis
          Defn:   Generic morphism:
                  From: NCSF in the Complete basis
                  To:   NCSF in the Elementary basis
                then
                  Generic morphism:
                  From: NCSF in the Elementary basis
                  To:   NCSF in the Complete basis
        sage: h(complete[1,3,2])
        S[1, 3, 2]

    We revert back to the original name from our custom short name NCSF::

        sage: NCSF
        NCSF
        sage: NCSF.rename()
        sage: NCSF
        Non-Commutative Symmetric Functions over the Rational Field

    TESTS::

        sage: TestSuite(Phi).run()
        sage: TestSuite(Psi).run()
        sage: TestSuite(complete).run()

    .. TODO::

        - Bases: monomial, fundamental, forgotten, quasi_schur_dual
          simple() ? (<=> simple modules of HS_n; to be discussed with Florent)
        - Multiplication in:

          - fundamental and monomial (cf. Lenny's code)
          - ribbon (from Mike's code)

        - Coproducts (most done by coercions)
        - some_elements in all bases
        - Systematic coercion checks (in AlgebrasWithBasis().Abstract())
    """
    def __init__(self, R):
        r"""
        TESTS::

            sage: TestSuite(NonCommutativeSymmetricFunctions(QQ)).run()
        """
        assert(R in Rings())
        self._base = R # Won't be needed once CategoryObject won't override base_ring
        Parent.__init__(self, category = GradedHopfAlgebras(R).WithRealizations())

        # COERCION METHODS
        Psi = self.Psi()
        Phi = self.Phi()
        complete = self.complete()
        elementary = self.elementary()
        ribbon = self.ribbon()

        # complete to ribbon, and back
        complete  .module_morphism(ribbon.sum_of_fatter_compositions,               codomain=ribbon    ).register_as_coercion()
        ribbon    .module_morphism(complete.alternating_sum_of_fatter_compositions, codomain=complete  ).register_as_coercion()


        # complete to elementary, and back (should be constructed from _on_generators?)
        complete  .module_morphism(complete._from_elementary_on_basis,              codomain=elementary).register_as_coercion()
        elementary.module_morphism(elementary._from_complete_on_basis,              codomain=complete  ).register_as_coercion()

        # complete to Psi, and back (should be constructed from _on_generators?)
        complete  .module_morphism(Psi._from_complete_on_basis,                     codomain=Psi       ).register_as_coercion()
        Psi       .module_morphism(Psi._to_complete_on_basis,                       codomain=complete  ).register_as_coercion()

        # complete to Phi, and back (should be constructed from _on_generators?)
        complete  .module_morphism(Phi._from_complete_on_basis,                     codomain=Phi       ).register_as_coercion()
        Phi       .module_morphism(Phi._to_complete_on_basis,                       codomain=complete  ).register_as_coercion()

    def _repr_(self): # could be taken care of by the category
        r"""
        EXAMPLES::

            sage: N = NonCommutativeSymmetricFunctions(ZZ)
            sage: N._repr_()
            'Non-Commutative Symmetric Functions over the Integer Ring'
        """
        return "Non-Commutative Symmetric Functions over the %s"%self.base_ring()

    def a_realization(self):
        r"""
        Gives a realization of the algebra of non-commutative symmetric functions. This
        particular realization is the complete basis of non-commutative symmetric functions.

        OUTPUT:

        - The realization of the non-commutative symmetric functions in the
          complete basis.

        EXAMPLES::

            sage: NonCommutativeSymmetricFunctions(ZZ).a_realization()
            Non-Commutative Symmetric Functions over the Integer Ring in the Complete basis
        """
        return self.complete()

    _shorthands = tuple(['S', 'R', 'L', 'Phi', 'Psi', 'nM', 'I'])

    def dual(self):
        r"""
        Return the dual to the non-commutative symmetric functions.

        OUTPUT:

        - The dual of the non-commutative symmetric functions over a ring. This
          is the algebra of quasi-symmetric functions over the ring.

        EXAMPLES::

            sage: NCSF = NonCommutativeSymmetricFunctions(QQ)
            sage: NCSF.dual()
            Quasisymmetric functions over the Rational Field
        """
        from sage.combinat.ncsf_qsym.qsym import QuasiSymmetricFunctions
        return QuasiSymmetricFunctions(self.base_ring())

    class Bases(Category_realization_of_parent):
        """
        Category of bases of non-commutative symmetric functions.

        EXAMPLES::

            sage: N = NonCommutativeSymmetricFunctions(QQ)
            sage: N.Bases()
            Category of bases of Non-Commutative Symmetric Functions over the Rational Field
            sage: R = N.Ribbon()
            sage: R in N.Bases()
            True
        """
        def super_categories(self):
            r"""
            Return the super categories of the category of bases of the
            non-commutative symmetric functions.

            OUTPUT:

            - list

            TESTS::

                sage: N = NonCommutativeSymmetricFunctions(QQ)
                sage: N.Bases().super_categories()
                [Category of bases of Non-Commutative Symmetric Functions or Quasisymmetric functions over the Rational Field,
                 Category of realizations of graded modules with internal product over Rational Field]

            """
            R = self.base().base_ring()
            from generic_basis_code import GradedModulesWithInternalProduct
            return [BasesOfQSymOrNCSF(self.base()),
                    GradedModulesWithInternalProduct(R).Realizations()]

        class ParentMethods:

            def to_symmetric_function_on_basis(self, I):
                r"""
                The image of the basis element indexed by ``I`` under the map
                to the symmetric functions.

                This default implementation does a change of basis and
                computes the image in the complete basis.

                INPUT:

                - ``I`` -- a composition

                OUTPUT:

                - The image of the non-commutative basis element of
                  ``self`` indexed by the composition ``I`` under the map from
                  non-commutative symmetric functions to the symmetric
                  functions. This will be a symmetric function.

                EXAMPLES::

                    sage: S = NonCommutativeSymmetricFunctions(QQ).S()
                    sage: S.to_symmetric_function(S[2,1])
                    h[2, 1]
                    sage: R = NonCommutativeSymmetricFunctions(QQ).R()
                    sage: R.to_symmetric_function_on_basis(Composition([2,1]))
                    s[2, 1]
                """
                S = self.realization_of().complete()
                return S.to_symmetric_function(S(self[I]))

            @lazy_attribute
            def to_symmetric_function(self):
                r"""
                Morphism of ``self`` to the algebra of symmetric functions.

                This is constructed by extending the method
                :meth:`to_symmetric_function_on_basis` linearly.

                OUTPUT:

                - The module morphism from the basis ``self`` to the symmetric
                  functions which corresponds to taking a commutative image.

                EXAMPLES::

                    sage: N = NonCommutativeSymmetricFunctions(QQ)
                    sage: R = N.ribbon()
                    sage: x = R.an_element(); x
                    2*R[] + 2*R[1] + 3*R[1, 1]
                    sage: R.to_symmetric_function(x)
                    2*s[] + 2*s[1] + 3*s[1, 1]
                    sage: S = N.complete()
                    sage: S.to_symmetric_function(S[3,1,2])
                    h[3, 2, 1]
                    sage: Phi = N.Phi()
                    sage: Phi.to_symmetric_function(Phi[1,3])
                    h[1, 1, 1, 1] - 3*h[2, 1, 1] + 3*h[3, 1]
                    sage: R.to_symmetric_function
                    Generic morphism:
                      From: Non-Commutative Symmetric Functions over the Rational Field in the Ribbon basis
                      To:   Symmetric Functions over Rational Field in the Schur basis
                """
                on_basis = self.to_symmetric_function_on_basis
                codomain = on_basis(self.one_basis()).parent()
                return self.module_morphism(on_basis=on_basis, codomain=codomain)

            def to_ncsym_on_basis(self, I):
                r"""
                The image of the basis element indexed by ``I`` under the
                map `\kappa` to the symmetric functions in non-commuting
                variables such that for the natural maps `\chi : NCSym \to Sym`
                and `\rho : NSym \to Sym`, we have `\chi \circ \kappa = \rho`.

                This default implementation does a change of basis and
                computes the image in the complete basis.

                INPUT:

                - ``I`` -- a composition

                EXAMPLES::

                    sage: S = NonCommutativeSymmetricFunctions(QQ).S()
                    sage: S.to_ncsym(S[2,1])
                    1/2*m{{1}, {2}, {3}} + 1/2*m{{1}, {2, 3}} + m{{1, 2}, {3}}
                     + m{{1, 2, 3}} + 1/2*m{{1, 3}, {2}}
                    sage: R = NonCommutativeSymmetricFunctions(QQ).R()
                    sage: R.to_ncsym_on_basis(Composition([2,1]))
                    1/3*m{{1}, {2}, {3}} + 1/6*m{{1}, {2, 3}} + 2/3*m{{1, 2}, {3}} + 1/6*m{{1, 3}, {2}}
                """
                S = self.realization_of().complete()
                return S.to_ncsym(S(self[I]))

            @lazy_attribute
            def to_ncsym(self):
                r"""
                Morphism `\kappa` of ``self`` to the algebra of symmetric
                functions in non-commuting variables that for the natural
                maps `\chi : NCSym \to Sym` and `\rho : NSym \to Sym`, we
                have `\chi \circ \kappa = \rho`.

                This is constructed by extending the method
                :meth:`to_ncsym_on_basis` linearly.

                EXAMPLES::

                    sage: N = NonCommutativeSymmetricFunctions(QQ)
                    sage: R = N.ribbon()
                    sage: x = R.an_element(); x
                    2*R[] + 2*R[1] + 3*R[1, 1]
                    sage: R.to_ncsym(x)
                    2*m{} + 2*m{{1}} + 3/2*m{{1}, {2}}
                    sage: S = N.complete()
                    sage: S.to_ncsym(S[1,2])
                    1/2*m{{1}, {2}, {3}} + m{{1}, {2, 3}} + 1/2*m{{1, 2}, {3}}
                     + m{{1, 2, 3}} + 1/2*m{{1, 3}, {2}}
                    sage: Phi = N.Phi()
                    sage: Phi.to_ncsym(Phi[1,3])
                    -1/4*m{{1}, {2}, {3, 4}} - 1/4*m{{1}, {2, 3}, {4}} + m{{1}, {2, 3, 4}}
                     + 1/2*m{{1}, {2, 4}, {3}} - 1/4*m{{1, 2}, {3, 4}} - 1/4*m{{1, 2, 3}, {4}}
                     + m{{1, 2, 3, 4}} + 1/2*m{{1, 2, 4}, {3}} + 1/2*m{{1, 3}, {2, 4}}
                     - 1/4*m{{1, 3, 4}, {2}} - 1/4*m{{1, 4}, {2, 3}}
                    sage: R.to_ncsym
                    Generic morphism:
                      From: Non-Commutative Symmetric Functions over the Rational Field in the Ribbon basis
                      To:   Symmetric functions in non-commuting variables over the Rational Field in the monomial basis
                """
                from sage.combinat.ncsym.ncsym import SymmetricFunctionsNonCommutingVariables
                codomain = SymmetricFunctionsNonCommutingVariables(self.base_ring()).monomial()
                return self.module_morphism(self.to_ncsym_on_basis, codomain=codomain)

            def immaculate_function(self, xs):
                r"""
                Return the immaculate function corresponding to the
                integer vector ``xs``, written in the basis ``self``.

                If `\alpha` is any integer vector -- i.e., an element of
                `\ZZ^m` for some `m \in \NN` --, the *immaculate function
                corresponding to* `\alpha` is a non-commutative symmetric
                function denoted by `\mathfrak{S}_{\alpha}`. One way to
                define this function is by setting

                .. MATH::

                    \mathfrak{S}_{\alpha}
                    = \sum_{\sigma \in S_m} (-1)^{\sigma}
                    S_{\alpha_1 + \sigma(1) - 1}
                    S_{\alpha_2 + \sigma(2) - 2}
                    \cdots
                    S_{\alpha_m + \sigma(m) - m},

                where `\alpha` is written in the form
                `(\alpha_1, \alpha_2, \ldots, \alpha_m)`, and where `S`
                stands for the complete basis
                (:class:`sage.combinat.ncsf_qsym.ncsf.NonCommutativeSymmetricFunctions.S`).

                The immaculate function `\mathfrak{S}_{\alpha}` first
                appeared in [BBSSZ2012]_ (where it was defined
                differently, but the definition we gave above appeared as
                Theorem 3.27).

                The immaculate functions `\mathfrak{S}_{\alpha}` for
                `\alpha` running over all compositions (i.e., finite
                sequences of positive integers) form a basis of `NCSF`.
                This is the *immaculate basis*
                (:class:`sage.combinat.ncsf_qsym.ncsf.NonCommutativeSymmetricFunctions.I`).

                INPUT:

                - ``xs`` -- list (or tuple or any iterable -- possibly a
                  composition) of integers

                OUTPUT:

                The immaculate function `\mathfrak{S}_{\alpha}`, where
                `\alpha = ` ``xs``, written in the basis ``self``.

                EXAMPLES:

                Let us first check that, for ``xs`` a composition, we get
                the same as the result of
                ``self.realization_of().I()[xs]``::

                    sage: def test_comp(xs):
                    ....:     NSym = NonCommutativeSymmetricFunctions(QQ)
                    ....:     I = NSym.I()
                    ....:     return I[xs] == I.immaculate_function(xs)
                    sage: def test_allcomp(n):
                    ....:     return all( test_comp(c) for c in Compositions(n) )
                    sage: test_allcomp(1)
                    True
                    sage: test_allcomp(2)
                    True
                    sage: test_allcomp(3)
                    True

                Now some examples of non-composition immaculate
                functions::

                    sage: NSym = NonCommutativeSymmetricFunctions(QQ)
                    sage: I = NSym.I()
                    sage: I.immaculate_function([0, 1])
                    0
                    sage: I.immaculate_function([0, 2])
                    -I[1, 1]
                    sage: I.immaculate_function([-1, 1])
                    -I[]
                    sage: I.immaculate_function([2, -1])
                    0
                    sage: I.immaculate_function([2, 0])
                    I[2]
                    sage: I.immaculate_function([2, 0, 1])
                    0
                    sage: I.immaculate_function([1, 0, 2])
                    -I[1, 1, 1]
                    sage: I.immaculate_function([2, 0, 2])
                    -I[2, 1, 1]
                    sage: I.immaculate_function([0, 2, 0, 2])
                    I[1, 1, 1, 1] + I[1, 2, 1]
                    sage: I.immaculate_function([2, 0, 2, 0, 2])
                    I[2, 1, 1, 1, 1] + I[2, 1, 2, 1]

                TESTS:

                Basis-independence::

                    sage: NSym = NonCommutativeSymmetricFunctions(QQ)
                    sage: L = NSym.L()
                    sage: S = NSym.S()
                    sage: L(S.immaculate_function([0, 2, 0, 2])) == L.immaculate_function([0, 2, 0, 2])
                    True
                """
                S = self.realization_of().S()
                res = S.zero()
                m = len(xs)
                ys = [xs_i - i - 1 for i, xs_i in enumerate(xs)]
                for s in Permutations(m):
                    psco = [ys[i] + s_i for i, s_i in enumerate(s)]
                    if not all(j >= 0 for j in psco):
                        continue
                    psco2 = [j for j in psco if j != 0]
                    pr = s.sign() * S[psco2]
                    res += pr
                return self(res)

        class ElementMethods:

            def verschiebung(self, n):
                r"""
                Return the image of the noncommutative symmetric function
                ``self`` under the `n`-th Verschiebung operator.

                The `n`-th Verschiebung operator `\mathbf{V}_n` is defined
                to be the map from the `\mathbf{k}`-algebra of noncommutative
                symmetric functions to itself that sends the complete function
                `S^I` indexed by a composition `I = (i_1, i_2, \ldots , i_k)`
                to `S^{(i_1/n, i_2/n, \ldots , i_k/n)}` if all of the numbers
                `i_1, i_2, \ldots, i_k` are divisible by `n`, and to `0`
                otherwise. This operator `\mathbf{V}_n` is a Hopf algebra
                endomorphism. For every positive integer `r` with `n \mid r`,
                it satisfies

                .. MATH::

                    \mathbf{V}_n(S_r) = S_{r/n},
                    \quad \mathbf{V}_n(\Lambda_r) = (-1)^{r - r/n} \Lambda_{r/n},
                    \quad \mathbf{V}_n(\Psi_r) = n \Psi_{r/n},
                    \quad \mathbf{V}_n(\Phi_r) = n \Phi_{r/n}

                (where `S_r` denotes the `r`-th complete non-commutative
                symmetric function, `\Lambda_r` denotes the `r`-th elementary
                non-commutative symmetric function, `\Psi_r` denotes the `r`-th
                power-sum non-commutative symmetric function of the first kind,
                and `\Phi_r` denotes the `r`-th power-sum non-commutative
                symmetric function of the second kind). For every positive
                integer `r` with `n \nmid r`, it satisfes

                .. MATH::

                    \mathbf{V}_n(S_r) = \mathbf{V}_n(\Lambda_r)
                    = \mathbf{V}_n(\Psi_r) = \mathbf{V}_n(\Phi_r) = 0.

                The `n`-th Verschiebung operator is also called the `n`-th
                Verschiebung endomorphism.

                It is a lift of the `n`-th Verschiebung operator on the ring
                of symmetric functions (
                :meth:`sage.combinat.sf.sfa.SymmetricFunctionAlgebra_generic_Element.verschiebung`
                ) to the ring of noncommutative symmetric functions.

                The action of the `n`-th Verschiebung operator can also be
                described on the ribbon Schur functions. Namely, every
                composition `I` of size `n \ell` satisfies

                .. MATH::

                    \mathbf{V}_n ( R_I )
                    = (-1)^{\ell(I) - \ell(J)} \cdot R_{J / n},

                where `J` denotes the meet of the compositions `I` and
                `(\underbrace{n, n, \ldots, n}_{|I|/n \mbox{ times}})`,
                where `\ell(I)` is the length of `I`, and
                where `J / n` denotes the composition obtained by dividing
                every entry of `J` by `n`.
                For a composition `I` of size not divisible by `n`, we have
                `\mathbf{V}_n( R_I ) = 0`.

                .. SEEALSO::

                    :meth:`sage.combinat.ncsf_qsym.qsym.QuasiSymmetricFunctions.Bases.ElementMethods.frobenius`,
                    :meth:`sage.combinat.sf.sfa.SymmetricFunctionAlgebra_generic_Element.verschiebung`

                INPUT:

                - ``n`` -- a positive integer

                OUTPUT:

                The result of applying the `n`-th Verschiebung operator (on the
                ring of noncommutative symmetric functions) to ``self``.

                EXAMPLES::

                    sage: NSym = NonCommutativeSymmetricFunctions(ZZ)
                    sage: S = NSym.S()
                    sage: S[3,2].verschiebung(2)
                    0
                    sage: S[6,4].verschiebung(2)
                    S[3, 2]
                    sage: (S[9,1] - S[8,2] + 2*S[6,4] - 3*S[3] + 4*S[[]]).verschiebung(2)
                    4*S[] + 2*S[3, 2] - S[4, 1]
                    sage: (S[3,3] - 2*S[2]).verschiebung(3)
                    S[1, 1]
                    sage: S([4,2]).verschiebung(1)
                    S[4, 2]
                    sage: R = NSym.R()
                    sage: R([4,2]).verschiebung(2)
                    R[2, 1]

                Being Hopf algebra endomorphisms, the Verschiebung operators
                commute with the antipode::

                    sage: all( R(I).verschiebung(2).antipode()
                    ....:      == R(I).antipode().verschiebung(2)
                    ....:      for I in Compositions(4) )
                    True

                They lift the Verschiebung operators of the ring of symmetric
                functions::

                    sage: all( S(I).verschiebung(2).to_symmetric_function()
                    ....:      == S(I).to_symmetric_function().verschiebung(2)
                    ....:      for I in Compositions(4) )
                    True

                The Frobenius operators on `QSym` are adjoint to the
                Verschiebung operators on `NSym` with respect to the duality
                pairing::

                    sage: QSym = QuasiSymmetricFunctions(ZZ)
                    sage: M = QSym.M()
                    sage: all( all( M(I).frobenius(3).duality_pairing(S(J))
                    ....:           == M(I).duality_pairing(S(J).verschiebung(3))
                    ....:           for I in Compositions(2) )
                    ....:      for J in Compositions(3) )
                    True
                """
                # Convert to the homogeneous basis, there apply Verschiebung
                # componentwise, then convert back.
                parent = self.parent()
                S = parent.realization_of().S()
                C = parent._indices
                dct = {C(map(lambda i: i // n, I)): coeff
                       for (I, coeff) in S(self) if all(i % n == 0 for i in I)}
                return parent(S._from_dict(dct))

            def star_involution(self):
                r"""
                Return the image of the noncommutative symmetric function
                ``self`` under the star involution.

                The star involution is defined as the algebra antihomomorphism
                `NCSF \to NCSF` which, for every positive integer `n`, sends
                the `n`-th complete non-commutative symmetric function `S_n` to
                `S_n`. Denoting by `f^{\ast}` the image of an element
                `f \in NCSF` under this star involution, it can be shown that
                every composition `I` satisfies

                .. MATH::

                    (S^I)^{\ast} = S^{I^r}, \quad
                    (\Lambda^I)^{\ast} = \Lambda^{I^r}, \quad
                    R_I^{\ast} = R_{I^r}, \quad
                    (\Phi^I)^{\ast} = \Phi^{I^r},

                where `I^r` denotes the reversed composition of `I`, and
                standard notations for classical bases of `NCSF` are being used
                (`S` for the complete basis, `\Lambda` for the elementary basis,
                `R` for the ribbon basis, and `\Phi` for that of the power-sums
                of the second kind). The star involution is an involution and a
                coalgebra automorphism of `NCSF`. It is an automorphism of the
                graded vector space `NCSF`. Under the canonical isomorphism
                between the `n`-th graded component of `NCSF` and the descent
                algebra of the symmetric group `S_n` (see
                :meth:`to_descent_algebra`), the star involution (restricted to
                the `n`-th graded component) corresponds to the automorphism
                of the descent algebra given by
                `x \mapsto \omega_n x \omega_n`, where `\omega_n` is the
                permutation `(n, n-1, \ldots, 1) \in S_n` (written here in
                one-line notation). If `\pi` denotes the projection from `NCSF`
                to the ring of symmetric functions
                (:meth:`to_symmetric_function`), then `\pi(f^{\ast}) = \pi(f)`
                for every `f \in NCSF`.

                The star involution on `NCSF` is adjoint to the star involution
                on `QSym` by the standard adjunction between `NCSF` and `QSym`.

                The star involution has been denoted by `\rho` in [LMvW13]_,
                section 3.6.
                See [NCSF2]_, section 2.3 for the properties of this map.

                .. SEEALSO::

                    :meth:`sage.combinat.ncsf_qsym.qsym.QuasiSymmetricFunctions.Bases.ElementMethods.star_involution`,
                    :meth:`sage.combinat.ncsf_qsym.ncsf.NonCommutativeSymmetricFunctions.Bases.ElementMethods.psi_involution`.

                EXAMPLES::

                    sage: NSym = NonCommutativeSymmetricFunctions(ZZ)
                    sage: S = NSym.S()
                    sage: S[3,2].star_involution()
                    S[2, 3]
                    sage: S[6,3].star_involution()
                    S[3, 6]
                    sage: (S[9,1] - S[8,2] + 2*S[6,4] - 3*S[3] + 4*S[[]]).star_involution()
                    4*S[] + S[1, 9] - S[2, 8] - 3*S[3] + 2*S[4, 6]
                    sage: (S[3,3] - 2*S[2]).star_involution()
                    -2*S[2] + S[3, 3]
                    sage: S([4,2]).star_involution()
                    S[2, 4]
                    sage: R = NSym.R()
                    sage: R([4,2]).star_involution()
                    R[2, 4]
                    sage: R.zero().star_involution()
                    0
                    sage: NSym = NonCommutativeSymmetricFunctions(QQ)
                    sage: Phi = NSym.Phi()
                    sage: Phi([2,1]).star_involution()
                    Phi[1, 2]

                The Psi basis doesn't behave as nicely::

                    sage: Psi = NSym.Psi()
                    sage: Psi([2,1]).star_involution()
                    Psi[1, 2]
                    sage: Psi([3,1]).star_involution()
                    1/2*Psi[1, 1, 2] - 1/2*Psi[1, 2, 1] + Psi[1, 3]

                The star involution commutes with the antipode::

                    sage: all( R(I).star_involution().antipode()
                    ....:      == R(I).antipode().star_involution()
                    ....:      for I in Compositions(4) )
                    True

                Checking the relation with the descent algebra described
                above::

                    sage: def descent_test(n):
                    ....:     DA = DescentAlgebra(QQ, n)
                    ....:     NSym = NonCommutativeSymmetricFunctions(QQ)
                    ....:     S = NSym.S()
                    ....:     DAD = DA.D()
                    ....:     w_n = DAD(set(range(1, n)))
                    ....:     for I in Compositions(n):
                    ....:         if not (S[I].star_involution()
                    ....:                 == w_n * S[I].to_descent_algebra(n) * w_n):
                    ....:             return False
                    ....:         return True
                    sage: all( descent_test(i) for i in range(4) ) # not tested
                    True
                    sage: all( descent_test(i) for i in range(6) ) # not tested
                    True

                .. TODO::

                    Once :trac:`10963` is in, remove the first "not tested" above,
                    and replace the second one by "long time".

                Testing the `\pi(f^{\ast}) = \pi(f)` relation noticed above::

                    sage: NSym = NonCommutativeSymmetricFunctions(QQ)
                    sage: R = NSym.R()
                    sage: all( R(I).star_involution().to_symmetric_function()
                    ....:      == R(I).to_symmetric_function()
                    ....:      for I in Compositions(4) )
                    True

                The star involution on `QSym` is adjoint to the star involution
                on `NSym` with respect to the duality pairing::

                    sage: QSym = QuasiSymmetricFunctions(QQ)
                    sage: M = QSym.M()
                    sage: NSym = NonCommutativeSymmetricFunctions(QQ)
                    sage: S = NSym.S()
                    sage: all( all( M(I).star_involution().duality_pairing(S(J))
                    ....:           == M(I).duality_pairing(S(J).star_involution())
                    ....:           for I in Compositions(2) )
                    ....:      for J in Compositions(3) )
                    True
                """
                # Convert to the homogeneous basis, there apply the star
                # involution componentwise, then convert back.
                parent = self.parent()
                S = parent.realization_of().S()
                dct = {I.reversed(): coeff for (I, coeff) in S(self)}
                return parent(S._from_dict(dct))

            def omega_involution(self):
                r"""
                Return the image of the noncommutative symmetric function
                ``self`` under the omega involution.

                The omega involution is defined as the algebra antihomomorphism
                `NCSF \to NCSF` which, for every positive integer `n`, sends
                the `n`-th complete non-commutative symmetric function `S_n` to
                the `n`-th elementary non-commutative symmetric function
                `\Lambda_n`. This omega involution is denoted by `\omega`. It
                can be shown that every composition `I` satisfies

                .. MATH::

                    \omega(S^I) = \Lambda^{I^r}, \quad
                    \omega(\Lambda^I) = S^{I^r}, \quad
                    \omega(R_I) = R_{I^t}, \quad
                    \omega(\Phi^I) = (-1)^{|I|-\ell(I)} \Phi^{I^r},
                    \omega(\Psi^I) = (-1)^{|I|-\ell(I)} \Psi^{I^r},

                where `I^r` denotes the reversed composition of `I`, and
                `I^t` denotes the conjugate composition of `I`, and `\ell(I)`
                denotes the length of the
                composition `I`, and standard notations for classical bases
                of `NCSF` are being used (`S` for the complete basis,
                `\Lambda` for the elementary basis, `R` for the ribbon
                basis, `\Phi` for that of the power-sums of the second
                kind, and `\Psi` for that of the power-sums of the first
                kind). More generally, if `f` is a homogeneous element of
                `NCSF` of degree `n`, then

                .. MATH::

                    \omega(f) = (-1)^n S(f),

                where `S` denotes the antipode of `NCSF`.

                The omega involution `\omega` is an involution and a
                coalgebra automorphism of `NCSF`. It is an automorphism of the
                graded vector space `NCSF`. If `\pi` denotes the projection
                from `NCSF` to the ring of symmetric functions
                (:meth:`to_symmetric_function`), then
                `\pi(\omega(f)) = \omega(\pi(f))` for every `f \in NCSF`,
                where the `\omega` on the right hand side denotes the omega
                automorphism of `Sym`.

                The omega involution on `NCSF` is adjoint to the omega
                involution on `QSym` by the standard adjunction between `NCSF`
                and `QSym`.

                The omega involution has been denoted by `\omega` in [LMvW13]_,
                section 3.6.
                See [NCSF1]_, section 3.1 for the properties of this map.

                .. SEEALSO::

                    :meth:`sage.combinat.ncsf_qsym.qsym.QuasiSymmetricFunctions.Bases.ElementMethods.omega_involution`,
                    :meth:`sage.combinat.ncsf_qsym.ncsf.NonCommutativeSymmetricFunctions.Bases.ElementMethods.psi_involution`,
                    :meth:`sage.combinat.ncsf_qsym.ncsf.NonCommutativeSymmetricFunctions.Bases.ElementMethods.star_involution`.

                EXAMPLES::

                    sage: NSym = NonCommutativeSymmetricFunctions(ZZ)
                    sage: S = NSym.S()
                    sage: L = NSym.L()
                    sage: L(S[3,2].omega_involution())
                    L[2, 3]
                    sage: L(S[6,3].omega_involution())
                    L[3, 6]
                    sage: L(S[1,3].omega_involution())
                    L[3, 1]
                    sage: L((S[9,1] - S[8,2] + 2*S[6,4] - 3*S[3] + 4*S[[]]).omega_involution())
                    4*L[] + L[1, 9] - L[2, 8] - 3*L[3] + 2*L[4, 6]
                    sage: L((S[3,3] - 2*S[2]).omega_involution())
                    -2*L[2] + L[3, 3]
                    sage: L(S([4,2]).omega_involution())
                    L[2, 4]
                    sage: R = NSym.R()
                    sage: R([4,2]).omega_involution()
                    R[1, 2, 1, 1, 1]
                    sage: R.zero().omega_involution()
                    0
                    sage: NSym = NonCommutativeSymmetricFunctions(QQ)
                    sage: Phi = NSym.Phi()
                    sage: Phi([2,1]).omega_involution()
                    -Phi[1, 2]
                    sage: Psi = NSym.Psi()
                    sage: Psi([2,1]).omega_involution()
                    -Psi[1, 2]
                    sage: Psi([3,1]).omega_involution()
                    Psi[1, 3]

                Testing the `\pi(\omega(f)) = \omega(\pi(f))` relation noticed
                above::

                    sage: NSym = NonCommutativeSymmetricFunctions(QQ)
                    sage: R = NSym.R()
                    sage: all( R(I).omega_involution().to_symmetric_function()
                    ....:      == R(I).to_symmetric_function().omega_involution()
                    ....:      for I in Compositions(4) )
                    True

                The omega involution on `QSym` is adjoint to the omega
                involution on `NSym` with respect to the duality pairing::

                    sage: QSym = QuasiSymmetricFunctions(QQ)
                    sage: M = QSym.M()
                    sage: NSym = NonCommutativeSymmetricFunctions(QQ)
                    sage: S = NSym.S()
                    sage: all( all( M(I).omega_involution().duality_pairing(S(J))
                    ....:           == M(I).duality_pairing(S(J).omega_involution())
                    ....:           for I in Compositions(2) )
                    ....:      for J in Compositions(3) )
                    True
                """
                # Use the `\omega(f) = (-1)^n S(f)` formula.
                return self.antipode().degree_negation()

            def psi_involution(self):
                r"""
                Return the image of the noncommutative symmetric function
                ``self`` under the involution `\psi`.

                The involution `\psi` is defined as the linear map
                `NCSF \to NCSF` which, for every composition `I`, sends the
                complete noncommutative symmetric function `S^I` to the
                elementary noncommutative symmetric function `\Lambda^I`.
                It can be shown that every composition `I` satisfies

                .. MATH::

                    \psi(R_I) = R_{I^c}, \quad \psi(S^I) = \Lambda^I, \quad
                    \psi(\Lambda^I) = S^I, \quad
                    \psi(\Phi^I) = (-1)^{|I| - \ell(I)} \Phi^I

                where `I^c` denotes the complement of the composition `I`, and
                `\ell(I)` denotes the length of `I`, and where standard
                notations for classical bases of `NCSF` are being used
                (`S` for the complete basis, `\Lambda` for the elementary basis,
                `\Phi` for the basis of the power sums of the second kind,
                and `R` for the ribbon basis). The map `\psi` is an involution
                and a graded Hopf algebra automorphism of `NCSF`. If `\pi`
                denotes the projection from `NCSF` to the ring of symmetric
                functions (:meth:`to_symmetric_function`), then
                `\pi(\psi(f)) = \omega(\pi(f))` for every `f \in NCSF`, where
                the `\omega` on the right hand side denotes the omega
                automorphism of `Sym`.

                The involution `\psi` of `NCSF` is adjoint to the involution
                `\psi` of `QSym` by the standard adjunction between `NCSF` and
                `QSym`.

                The involution `\psi` has been denoted by `\psi` in [LMvW13]_,
                section 3.6.

                .. SEEALSO::

                    :meth:`sage.combinat.ncsf_qsym.qsym.QuasiSymmetricFunctions.Bases.ElementMethods.psi_involution`,
                    :meth:`sage.combinat.ncsf_qsym.ncsf.NonCommutativeSymmetricFunctions.Bases.ElementMethods.star_involution`.

                EXAMPLES::

                    sage: NSym = NonCommutativeSymmetricFunctions(ZZ)
                    sage: R = NSym.R()
                    sage: R[3,2].psi_involution()
                    R[1, 1, 2, 1]
                    sage: R[6,3].psi_involution()
                    R[1, 1, 1, 1, 1, 2, 1, 1]
                    sage: (R[9,1] - R[8,2] + 2*R[2,4] - 3*R[3] + 4*R[[]]).psi_involution()
                    4*R[] - 3*R[1, 1, 1] + R[1, 1, 1, 1, 1, 1, 1, 1, 2] - R[1, 1, 1, 1, 1, 1, 1, 2, 1] + 2*R[1, 2, 1, 1, 1]
                    sage: (R[3,3] - 2*R[2]).psi_involution()
                    -2*R[1, 1] + R[1, 1, 2, 1, 1]
                    sage: R([2,1,1]).psi_involution()
                    R[1, 3]
                    sage: S = NSym.S()
                    sage: S([2,1]).psi_involution()
                    S[1, 1, 1] - S[2, 1]
                    sage: S.zero().psi_involution()
                    0
                    sage: NSym = NonCommutativeSymmetricFunctions(QQ)
                    sage: Phi = NSym.Phi()
                    sage: Phi([2,1]).psi_involution()
                    -Phi[2, 1]
                    sage: Phi([3,1]).psi_involution()
                    Phi[3, 1]

                The Psi basis doesn't behave as nicely::

                    sage: Psi = NSym.Psi()
                    sage: Psi([2,1]).psi_involution()
                    -Psi[2, 1]
                    sage: Psi([3,1]).psi_involution()
                    1/2*Psi[1, 2, 1] - 1/2*Psi[2, 1, 1] + Psi[3, 1]

                The involution `\psi` commutes with the antipode::

                    sage: all( R(I).psi_involution().antipode()
                    ....:      == R(I).antipode().psi_involution()
                    ....:      for I in Compositions(4) )
                    True

                Testing the `\pi(\psi(f)) = \omega(\pi(f))` relation noticed
                above::

                    sage: NSym = NonCommutativeSymmetricFunctions(QQ)
                    sage: R = NSym.R()
                    sage: all( R(I).psi_involution().to_symmetric_function()
                    ....:      == R(I).to_symmetric_function().omega()
                    ....:      for I in Compositions(4) )
                    True

                The involution `\psi` of `QSym` is adjoint to the involution
                `\psi` of `NSym` with respect to the duality pairing::

                    sage: QSym = QuasiSymmetricFunctions(QQ)
                    sage: M = QSym.M()
                    sage: NSym = NonCommutativeSymmetricFunctions(QQ)
                    sage: S = NSym.S()
                    sage: all( all( M(I).psi_involution().duality_pairing(S(J))
                    ....:           == M(I).duality_pairing(S(J).psi_involution())
                    ....:           for I in Compositions(2) )
                    ....:      for J in Compositions(3) )
                    True
                """
                # Convert to the ribbon basis, there apply the psi
                # involution componentwise, then convert back.
                parent = self.parent()
                R = parent.realization_of().R()
                dct = {I.complement(): coeff for (I, coeff) in R(self)}
                return parent(R._from_dict(dct))

            def left_padded_kronecker_product(self, x):
                r"""
                Return the left-padded Kronecker product of ``self`` and
                ``x`` in the basis of ``self``.

                The left-padded Kronecker product is a bilinear map
                mapping two non-commutative symmetric functions to
                another, not necessarily preserving degree.
                It can be defined as follows: Let `*` denote the internal
                product (:meth:`internal_product`) on the space of
                non-commutative symmetric functions. For any composition
                `I`, let `S^I` denote the complete homogeneous symmetric
                function indexed by `I`. For any compositions
                `\alpha`, `\beta`, `\gamma`, let
                `g^{\gamma}_{\alpha, \beta}` denote the coefficient of
                `S^{\gamma}` in the internal product
                `S^{\alpha} * S^{\beta}`.
                For every composition `I = (i_1, i_2, \ldots, i_k)`
                and every integer `n > \left\lvert I \right\rvert`, define the
                *`n`-completion of `I`* to be the composition
                `(n - \left\lvert I \right\rvert, i_1, i_2, \ldots, i_k)`;
                this `n`-completion is denoted by `I[n]`.
                Then, for any compositions `\alpha` and `\beta` and every
                integer `n > \left\lvert \alpha \right\rvert
                + \left\lvert\beta\right\rvert`, we can write the
                internal product `S^{\alpha[n]} * S^{\beta[n]}` in the form

                .. MATH::

                    S^{\alpha[n]} * S^{\beta[n]} =
                    \sum_{\gamma} g^{\gamma[n]}_{\alpha[n], \beta[n]}
                    S^{\gamma[n]}

                with `\gamma` ranging over all compositions. The
                coefficients `g^{\gamma[n]}_{\alpha[n], \beta[n]}`
                are independent on `n`. These coefficients
                `g^{\gamma[n]}_{\alpha[n], \beta[n]}` are denoted by
                `\widetilde{g}^{\gamma}_{\alpha, \beta}`, and the
                non-commutative symmetric function

                .. MATH::

                    \sum_{\gamma} \widetilde{g}^{\gamma}_{\alpha, \beta}
                    S^{\gamma}

                is said to be the *left-padded Kronecker product* of
                `S^{\alpha}` and `S^{\beta}`. By bilinearity, this
                extends to a definition of a left-padded Kronecker product
                of any two non-commutative symmetric functions.

                The left-padded Kronecker product on the non-commutative
                symmetric functions lifts the left-padded Kronecker
                product on the symmetric functions. More precisely: Let
                `\pi` denote the canonical projection
                (:meth:`to_symmetric_function`) from the non-commutative
                symmetric functions to the symmetric functions. Then, any
                two non-commutative symmetric functions `f` and `g`
                satisfy

                .. MATH::

                    \pi(f \overline{*} g) = \pi(f) \overline{*} \pi(g),

                where the `\overline{*}` on the left-hand side denotes the
                left-padded Kronecker product on the non-commutative
                symmetric functions, and the `\overline{*}` on the
                right-hand side denotes the left-padded Kronecker product
                on the symmetric functions.

                INPUT:

                - ``x`` -- element of the ring of non-commutative
                  symmetric functions over the same base ring as ``self``

                OUTPUT:

                - the left-padded Kronecker product of ``self`` with ``x``
                  (an element of the ring of non-commutative symmetric
                  functions in the same basis as ``self``)

                AUTHORS:

                - Darij Grinberg (15 Mar 2014)

                EXAMPLES::

                    sage: NSym = NonCommutativeSymmetricFunctions(QQ)
                    sage: S = NSym.S()
                    sage: S[2,1].left_padded_kronecker_product(S[3])
                    S[1, 1, 1, 1] + S[1, 2, 1] + S[2, 1] + S[2, 1, 1, 1] + S[2, 2, 1] + S[3, 2, 1]
                    sage: S[2,1].left_padded_kronecker_product(S[1])
                    S[1, 1, 1] + S[1, 2, 1] + S[2, 1]
                    sage: S[1].left_padded_kronecker_product(S[2,1])
                    S[1, 1, 1] + S[2, 1] + S[2, 1, 1]
                    sage: S[1,1].left_padded_kronecker_product(S[2])
                    S[1, 1] + 2*S[1, 1, 1] + S[2, 1, 1]
                    sage: S[1].left_padded_kronecker_product(S[1,2,1])
                    S[1, 1, 1, 1] + S[1, 2, 1] + S[1, 2, 1, 1] + S[2, 1, 1]
                    sage: S[2].left_padded_kronecker_product(S[3])
                    S[1, 2] + S[2, 1, 1] + S[3, 2]

                Taking the left-padded Kronecker product with
                `1 = S^{\empty}` is the identity map on the ring of
                non-commutative symmetric functions::

                    sage: all( S[Composition([])].left_padded_kronecker_product(S[lam])
                    ....:      == S[lam].left_padded_kronecker_product(S[Composition([])])
                    ....:      == S[lam] for i in range(4)
                    ....:      for lam in Compositions(i) )
                    True

                Here is a rule for the left-padded Kronecker product of
                `S_1` (this is the same as `S^{(1)}`) with any complete
                homogeneous function: Let `I` be a composition.
                Then, the left-padded Kronecker product of `S_1` and
                `S^I` is `\sum_K a_K S^K`, where the sum runs
                over all compositions `K`, and the coefficient `a_K` is
                defined as the number of ways to obtain `K` from `I` by
                one of the following two operations:

                - Insert a `1` at the end of `I`.
                - Subtract `1` from one of the entries of `I` (and remove
                  the entry if it thus becomes `0`), and insert a `1` at
                  the end of `I`.

                We check this for compositions of size `\leq 4`::

                    sage: def mults1(I):
                    ....:     # Left left-padded Kronecker multiplication by S[1].
                    ....:     res = S[I[:] + [1]]
                    ....:     for k in range(len(I)):
                    ....:         I2 = I[:]
                    ....:         if I2[k] == 1:
                    ....:             I2 = I2[:k] + I2[k+1:]
                    ....:         else:
                    ....:             I2[k] -= 1
                    ....:         res += S[I2 + [1]]
                    ....:     return res
                    sage: all( mults1(I) == S[1].left_padded_kronecker_product(S[I])
                    ....:      for i in range(5) for I in Compositions(i) )
                    True

                A similar rule can be made for the left-padded Kronecker
                product of any complete homogeneous function with `S_1`:
                Let `I` be a composition. Then, the left-padded Kronecker
                product of `S^I` and `S_1` is `\sum_K b_K S^K`, where the
                sum runs over all compositions `K`, and the coefficient
                `b_K` is defined as the number of ways to obtain `K` from
                `I` by one of the following two operations:

                - Insert a `1` at the front of `I`.
                - Subtract `1` from one of the entries of `I` (and remove
                  the entry if it thus becomes `0`), and insert a `1`
                  right after this entry.

                We check this for compositions of size `\leq 4`::

                    sage: def mults2(I):
                    ....:     # Left left-padded Kronecker multiplication by S[1].
                    ....:     res = S[[1] + I[:]]
                    ....:     for k in range(len(I)):
                    ....:         I2 = I[:]
                    ....:         i2k = I2[k]
                    ....:         if i2k != 1:
                    ....:             I2 = I2[:k] + [i2k-1, 1] + I2[k+1:]
                    ....:         res += S[I2]
                    ....:     return res
                    sage: all( mults2(I) == S[I].left_padded_kronecker_product(S[1])
                    ....:      for i in range(5) for I in Compositions(i) )
                    True

                Checking the
                `\pi(f \overline{*} g) = \pi(f) \overline{*} \pi(g)`
                equality::

                    sage: NSym = NonCommutativeSymmetricFunctions(ZZ)
                    sage: R = NSym.R()
                    sage: def testpi(n):
                    ....:     for I in Compositions(n):
                    ....:         for J in Compositions(n):
                    ....:             a = R[I].to_symmetric_function()
                    ....:             b = R[J].to_symmetric_function()
                    ....:             x = a.left_padded_kronecker_product(b)
                    ....:             y = R[I].left_padded_kronecker_product(R[J])
                    ....:             y = y.to_symmetric_function()
                    ....:             if x != y:
                    ....:                 return False
                    ....:     return True
                    sage: testpi(3)
                    True

                TESTS::

                    sage: S = NonCommutativeSymmetricFunctions(QQ).S()
                    sage: (2*S([])).left_padded_kronecker_product(3*S([]))
                    6*S[]

                Different bases and base rings::

                    sage: NSym = NonCommutativeSymmetricFunctions(ZZ)
                    sage: S = NSym.S()
                    sage: L = NSym.L()
                    sage: L(S[2].left_padded_kronecker_product(L[2]))
                    L[1, 1, 1] + L[2] + L[2, 1, 1] - L[2, 2]
                    sage: S(L[2].left_padded_kronecker_product(S[1,1]))
                    S[1, 1] + 2*S[1, 1, 1] + S[1, 1, 1, 1] - S[1, 1, 2]

                    sage: NSym = NonCommutativeSymmetricFunctions(CyclotomicField(12))
                    sage: S = NSym.S()
                    sage: L = NSym.L()
                    sage: v = L[2].left_padded_kronecker_product(L[2]); v
                    L[1, 1] + L[1, 1, 1] + (-1)*L[2] + L[2, 2]
                    sage: parent(v)
                    Non-Commutative Symmetric Functions over the Cyclotomic Field of order 12 and degree 4 in the Elementary basis

                    sage: NSym = NonCommutativeSymmetricFunctions(Zmod(14))
                    sage: S = NSym.S()
                    sage: L = NSym.L()
                    sage: v = L[2].left_padded_kronecker_product(L[2]); v
                    L[1, 1] + L[1, 1, 1] + 13*L[2] + L[2, 2]
                    sage: parent(v)
                    Non-Commutative Symmetric Functions over the Ring of integers modulo 14 in the Elementary basis

                    sage: NSym = NonCommutativeSymmetricFunctions(ZZ)
                    sage: R = NSym.R()
                    sage: v = R[1].left_padded_kronecker_product(R[1]); parent(v)
                    Non-Commutative Symmetric Functions over the Integer Ring in the Ribbon basis
                """
                _Compositions = Compositions()
                parent = self.parent()
                comp_parent = parent.realization_of().S()
                comp_self = comp_parent(self)
                comp_x = comp_parent(x)
                # Now, comp_self and comp_x are the same as self and x, but in the
                # S (=complete homogeneous) basis, which we call comp_parent.
                result = comp_parent.zero()
                for lam, a in comp_self:
                    # lam is a composition, a is an element of the base ring.
                    lam_list = lam._list
                    if not lam._list:
                        # Special handling for the empty composition. The left-padded
                        # Kronecker product of 1 with any non-commutative symmetric
                        # function f is f.
                        result += a * comp_x
                        continue
                    sum_lam = sum(lam_list)
                    for mu, b in comp_x:
                        # mu is a composition, b is an element of the base ring.
                        mu_list = mu._list
                        if not mu_list:
                            # Special handling for the empty composition.
                            result += a * b * comp_parent(lam)
                            continue
                        # Now, both lam and mu are nonempty.
                        sum_mu = sum(mu_list)
                        stab = 1 + sum_lam + sum_mu
                        S_lam_stabilized = comp_parent(_Compositions([stab - sum_lam] + lam_list))
                        S_mu_stabilized = comp_parent(_Compositions([stab - sum_mu] + mu_list))
                        lam_star_mu = S_lam_stabilized.internal_product(S_mu_stabilized)
                        # lam_star_mu is now a non-commutative symmetric function
                        # in the S-basis.
                        for nu, c in lam_star_mu:
                            # nu is a composition of the integer stab, c is an element
                            # of the base ring.
                            nu_unstabilized = _Compositions(nu[1:])
                            result += a * b * c * comp_parent(nu_unstabilized)
                return parent(result)

            def to_descent_algebra(self, n):
                r"""
                Return the image of the ``n``-th degree homogeneous component
                of ``self`` in the descent algebra of `S_n` over the same
                base ring as ``self``.

                This is based upon the canonical isomorphism from the
                `n`-th degree homogeneous component of the algebra of
                noncommutative symmetric functions to the descent algebra
                of `S_n`. This isomorphism maps the inner product of
                noncommutative symmetric functions either to the product
                in the descent algebra of `S_n` or to its opposite
                (depending on how the latter is defined).

                OUTPUT:

                - The image of the ``n``-th homogeneous component of ``self``
                  under the isomorphism into the descent algebra of `S_n`
                  over the same base ring as ``self``.

                EXAMPLES::

                    sage: S = NonCommutativeSymmetricFunctions(ZZ).S()
                    sage: S[2,1].to_descent_algebra(3)
                    B[2, 1]
                    sage: (S[1,2,1] - 3 * S[1,1,2]).to_descent_algebra(4)
                    -3*B[1, 1, 2] + B[1, 2, 1]
                    sage: S[2,1].to_descent_algebra(2)
                    0
                    sage: (S[1,2,1] - 3 * S[1,1,2]).to_descent_algebra(1)
                    0
                """
                from sage.combinat.descent_algebra import DescentAlgebra
                S = NonCommutativeSymmetricFunctions(self.base_ring()).S()
                S_expansion = S(self)
                B = DescentAlgebra(self.base_ring(), n).B()
                return B.sum(coeff * B[I] for I, coeff in S_expansion if sum(I) == n)

            def to_symmetric_group_algebra(self):
                r"""
                Return the image of a non-commutative symmetric function into the
                symmetric group algebra where the ribbon basis element indexed by a
                composition is associated with the sum of all permutations which have
                descent set equal to said composition. In compliance with the anti-
                isomorphism between the descent algebra and the non-commutative
                symmetric functions, we index descent positions by the reversed composition.

                OUTPUT:

                - The image of ``self`` under the embedding of the `n`-th
                  degree homogeneous component of the non-commutative
                  symmetric functions in the symmetric group algebra of
                  `S_n`. This can behave unexpectedly when ``self`` is
                  not homogeneous.

                EXAMPLES::

                    sage: R=NonCommutativeSymmetricFunctions(QQ).R()
                    sage: R[2,1].to_symmetric_group_algebra()
                    [1, 3, 2] + [2, 3, 1]
                    sage: R([]).to_symmetric_group_algebra()
                    []

                TESTS:

                Sending a noncommutative symmetric function to the symmetric
                group algebra directly has the same result as going through
                the descent algebra::

                    sage: S = NonCommutativeSymmetricFunctions(QQ).S()
                    sage: SGA4 = SymmetricGroupAlgebra(QQ, 4)
                    sage: D4 = DescentAlgebra(QQ, 4).D()
                    sage: all( S[C].to_symmetric_group_algebra()
                    ....:      == SGA4(D4(S[C].to_descent_algebra(4)))
                    ....:      for C in Compositions(4) )
                    True
                """
                S = NonCommutativeSymmetricFunctions(self.base_ring()).S()
                S_expansion = S(self)
                return sum(S_expansion.coefficient(I)*S._to_symmetric_group_algebra_on_basis(I) for I in S_expansion.support())
                # TODO:
                # This is ugly (uses global sum function) and undefined if self
                # is not homogeneous. Improve?

            def to_symmetric_function(self):
                r"""
                Return the commutative image of a non-commutative symmetric function.

                OUTPUT:

                - The commutative image of ``self``. This will be a symmetric function.

                EXAMPLES::

                    sage: N = NonCommutativeSymmetricFunctions(QQ)
                    sage: R = N.ribbon()
                    sage: x = R.an_element(); x
                    2*R[] + 2*R[1] + 3*R[1, 1]
                    sage: x.to_symmetric_function()
                    2*s[] + 2*s[1] + 3*s[1, 1]
                    sage: y = N.Phi()[1,3]
                    sage: y.to_symmetric_function()
                    h[1, 1, 1, 1] - 3*h[2, 1, 1] + 3*h[3, 1]
                """
                return self.parent().to_symmetric_function(self)

            chi = to_symmetric_function

            def to_ncsym(self):
                r"""
                Return the image of ``self`` in the symmetric functions in
                non-commuting variables under the map that fixes the usual
                symmetric functions.

                EXAMPLES::

                    sage: N = NonCommutativeSymmetricFunctions(QQ)
                    sage: R = N.ribbon()
                    sage: x = R.an_element(); x
                    2*R[] + 2*R[1] + 3*R[1, 1]
                    sage: x.to_ncsym()
                    2*m{} + 2*m{{1}} + 3/2*m{{1}, {2}}
                    sage: y = N.Phi()[1,2]
                    sage: y.to_ncsym()
                    m{{1}, {2, 3}} + m{{1, 2, 3}}
                """
                return self.parent().to_ncsym(self)

    class MultiplicativeBases(Category_realization_of_parent):
        """
        Category of multiplicative bases of non-commutative symmetric functions.

        EXAMPLES::

            sage: N = NonCommutativeSymmetricFunctions(QQ)
            sage: N.MultiplicativeBases()
            Category of multiplicative bases of Non-Commutative Symmetric Functions over the Rational Field

        The complete basis is a multiplicative basis, but the ribbon basis is not::

            sage: N.Complete() in N.MultiplicativeBases()
            True
            sage: N.Ribbon() in N.MultiplicativeBases()
            False
        """
        def super_categories(self):
            r"""
            Return the super categories of the category of multiplicative
            bases of the non-commutative symmetric functions.

            OUTPUT:

            - list

            TESTS::

                sage: N = NonCommutativeSymmetricFunctions(QQ)
                sage: N.MultiplicativeBases().super_categories()
                [Category of bases of Non-Commutative Symmetric Functions over the Rational Field]

            """
            return [self.base().Bases()]

        class ParentMethods:

            @cached_method
            def algebra_generators(self):
                """
                Return the algebra generators of a given multiplicative basis of
                non-commutative symmetric functions.

                OUTPUT:

                - The family of generators of the multiplicative basis ``self``.

                EXAMPLES::

                    sage: Psi = NonCommutativeSymmetricFunctions(QQ).Psi()
                    sage: f = Psi.algebra_generators()
                    sage: f
                    Lazy family (<lambda>(i))_{i in Positive integers}
                    sage: f[1], f[2], f[3]
                    (Psi[1], Psi[2], Psi[3])
                """
                from sage.sets.family import Family
                from sage.sets.positive_integers import PositiveIntegers
                return Family(PositiveIntegers(), lambda i: self.monomial(self._indices([i])))

            def product_on_basis(self, composition1, composition2):
                """
                Return the product of two basis elements from the multiplicative basis.
                Multiplication is just concatenation on compositions.

                INPUT:

                - ``composition1``, ``composition2`` -- integer compositions

                OUTPUT:

                - The product of the two non-commutative symmetric functions
                  indexed by ``composition1`` and ``composition2`` in the
                  multiplicative basis ``self``. This will be again
                  a non-commutative symmetric function.

                EXAMPLES::

                    sage: Psi = NonCommutativeSymmetricFunctions(QQ).Psi()
                    sage: Psi[3,1,2] * Psi[4,2] == Psi[3,1,2,4,2]
                    True
                    sage: S = NonCommutativeSymmetricFunctions(QQ).S()
                    sage: S.product_on_basis(Composition([2,1]), Composition([1,2]))
                    S[2, 1, 1, 2]
                """
                return self.monomial(composition1 + composition2)

            def algebra_morphism(self, on_generators, **keywords):
                """
                Given a map defined on the generators of the multiplicative
                basis ``self``, return the algebra morphism that extends
                this map to the whole algebra of non-commutative symmetric
                functions.

                INPUT:

                - ``on_generators`` -- a function defined on the index set of
                  the generators (that is, on the positive integers)
                - ``anti`` -- a boolean; defaults to ``False``
                - ``category`` -- a category; defaults to ``None``

                OUTPUT:

                - The algebra morphism of ``self`` which is defined by
                  ``on_generators`` in the basis ``self``. When ``anti``
                  is set to ``True``, an algebra anti-morphism is
                  computed instead of an algebra morphism.

                EXAMPLES::

                    sage: NCSF = NonCommutativeSymmetricFunctions(QQ)
                    sage: Psi = NCSF.Psi()
                    sage: def double(i) : return Psi[i,i]
                    ...
                    sage: f = Psi.algebra_morphism(double, codomain = Psi)
                    sage: f
                    Generic endomorphism of Non-Commutative Symmetric Functions over the Rational Field in the Psi basis
                    sage: f(2*Psi[[]] + 3 * Psi[1,3,2] + Psi[2,4] )
                    2*Psi[] + 3*Psi[1, 1, 3, 3, 2, 2] + Psi[2, 2, 4, 4]
                    sage: f.category()
                    Join of Category of hom sets in Category of modules with basis over Rational Field and Category of hom sets in Category of rings

                When extra properties about the morphism are known, one
                can specify the category of which it is a morphism::

                    sage: def negate(i): return -Psi[i]
                    sage: f = Psi.algebra_morphism(negate, codomain = Psi, category = GradedHopfAlgebrasWithBasis(QQ))
                    sage: f
                    Generic endomorphism of Non-Commutative Symmetric Functions over the Rational Field in the Psi basis
                    sage: f(2*Psi[[]] + 3 * Psi[1,3,2] + Psi[2,4] )
                    2*Psi[] - 3*Psi[1, 3, 2] + Psi[2, 4]
                    sage: f.category()
                    Join of Category of hom sets in Category of modules with basis over Rational Field and Category of hom sets in Category of rings

                If ``anti`` is true, this returns an anti-algebra morphism::

                    sage: f = Psi.algebra_morphism(double, codomain = Psi, anti=True)
                    sage: f
                    Generic endomorphism of Non-Commutative Symmetric Functions over the Rational Field in the Psi basis
                    sage: f(2*Psi[[]] + 3 * Psi[1,3,2] + Psi[2,4] )
                    2*Psi[] + 3*Psi[2, 2, 3, 3, 1, 1] + Psi[4, 4, 2, 2]
                    sage: f.category()
                    Category of hom sets in Category of modules with basis over Rational Field
                """
                from sage.combinat.ncsf_qsym.generic_basis_code import AlgebraMorphism
                return AlgebraMorphism(self, on_generators, **keywords)

            @lazy_attribute
            def antipode(self):
                r"""
                Return the antipode morphism on the basis ``self``.

                The antipode of `NSym` is closely related to the omega
                involution; see
                :meth:`~sage.combinat.ncsf_qsym.ncsf.NonCommutativeSymmetricFunctions.Bases.ElementMethods.omega_involution`
                for the latter.

                OUTPUT:

                - The antipode module map from non-commutative symmetric
                  functions on basis ``self``.

                EXAMPLES::

                    sage: S=NonCommutativeSymmetricFunctions(QQ).S()
                    sage: S.antipode
                    Generic endomorphism of Non-Commutative Symmetric Functions over the Rational Field in the Complete basis
                """
                if hasattr(self, "antipode_on_generators"):
                    return self.algebra_morphism(self.antipode_on_generators, codomain = self, anti = True)
                else:
                    return NotImplemented

            @lazy_attribute
            def coproduct(self):
                r"""
                Return the coproduct morphism in the basis ``self``.

                OUTPUT:

                - The coproduct module map from non-commutative symmetric
                  functions on basis ``self``.

                EXAMPLES::

                    sage: S=NonCommutativeSymmetricFunctions(QQ).S()
                    sage: S.coproduct
                    Generic morphism:
                      From: Non-Commutative Symmetric Functions over the Rational Field in the Complete basis
                      To:   Non-Commutative Symmetric Functions over the Rational Field in the Complete basis # Non-Commutative Symmetric Functions over the Rational Field in the Complete basis
                """
                from sage.categories.all import tensor
                if hasattr(self, "coproduct_on_generators"):
                    return self.algebra_morphism(self.coproduct_on_generators, codomain = tensor([self, self]))
                else:
                    return NotImplemented

    class MultiplicativeBasesOnGroupLikeElements(Category_realization_of_parent):
        r"""
        Category of multiplicative bases on grouplike elements of
        non-commutative symmetric functions.

        Here, a "multiplicative basis on grouplike elements" means
        a multiplicative basis whose generators `(f_1, f_2, f_3, \ldots )`
        satisfy

        .. MATH::

            \Delta(f_i) = \sum_{j=0}^{i} f_j \otimes f_{i-j}

        with `f_0 = 1`. (In other words, the generators are to form a
        divided power sequence in the sense of a coalgebra.) This
        does not mean that the generators are grouplike, but means that
        the element `1 + f_1 + f_2 + f_3 + \cdots` in the completion of
        the ring of non-commutative symmetric functions with respect
        to the grading is grouplike.

        EXAMPLES::

            sage: N = NonCommutativeSymmetricFunctions(QQ)
            sage: N.MultiplicativeBasesOnGroupLikeElements()
            Category of multiplicative bases on group like elements of Non-Commutative Symmetric Functions over the Rational Field

        The complete basis is a multiplicative basis, but the ribbon basis is not::

            sage: N.Complete() in N.MultiplicativeBasesOnGroupLikeElements()
            True
            sage: N.Ribbon() in N.MultiplicativeBasesOnGroupLikeElements()
            False
        """
        def super_categories(self):
            r"""
            Return the super categories of the category of multiplicative
            bases of group-like elements of the non-commutative symmetric
            functions.

            OUTPUT:

            - list

            TESTS::

                sage: N = NonCommutativeSymmetricFunctions(QQ)
                sage: N.MultiplicativeBasesOnGroupLikeElements().super_categories()
                [Category of multiplicative bases of Non-Commutative Symmetric Functions over the Rational Field]
            """
            return [self.base().MultiplicativeBases()]

        class ParentMethods:

            def antipode_on_basis(self, composition):
                """
                Return the application of the antipode to a basis element.

                INPUT:

                - ``composition`` -- a composition

                OUTPUT:

                - The image of the basis element indexed by ``composition``
                  under the antipode map.

                EXAMPLES::

                    sage: S = NonCommutativeSymmetricFunctions(QQ).complete()
                    sage: S.antipode_on_basis(Composition([2,1]))
                    -S[1, 1, 1] + S[1, 2]
                    sage: S[1].antipode() # indirect doctest
                    -S[1]
                    sage: S[2].antipode() # indirect doctest
                    S[1, 1] - S[2]
                    sage: S[3].antipode() # indirect docttest
                    -S[1, 1, 1] + S[1, 2] + S[2, 1] - S[3]
                    sage: S[2,3].coproduct().apply_multilinear_morphism(lambda be,ga: S(be)*S(ga).antipode())
                    0
                    sage: S[2,3].coproduct().apply_multilinear_morphism(lambda be,ga: S(be).antipode()*S(ga))
                    0
                """
                # TODO: avoid this -1^... by using properly

                return (-1)**len(composition) * self.alternating_sum_of_finer_compositions(composition.reversed())

            # @cached_method?
            def coproduct_on_generators(self, i):
                r"""
                Return the image of the `i^{th}` generator of the algebra under
                the coproduct.

                INPUT:

                - ``i`` -- a positive integer

                OUTPUT:

                - The result of applying the coproduct to the `i^{th}`
                  generator of ``self``.

                EXAMPLES::

                    sage: S = NonCommutativeSymmetricFunctions(QQ).complete()
                    sage: S.coproduct_on_generators(3)
                    S[] # S[3] + S[1] # S[2] + S[2] # S[1] + S[3] # S[]

                TESTS::

                    sage: S.coproduct_on_generators(0)
                    Traceback (most recent call last):
                    ...
                    ValueError: Not a positive integer: 0
                """
<<<<<<< HEAD
                if i<1:
                    return "Not a positive integer: %s" % `i`
                def C(i): return self._indices([i]) if i else self._indices([])
=======
                if i < 1:
                    raise ValueError("Not a positive integer: {}".format(i))
                def C(i): return self._basis_keys([i]) if i else self._basis_keys([])
>>>>>>> 12bbca02
                T = self.tensor_square()
                return T.sum_of_monomials( (C(j), C(i-j)) for j in range(0,i+1) )

    class MultiplicativeBasesOnPrimitiveElements(Category_realization_of_parent):
        """
        Category of multiplicative bases of the non-commutative symmetric
        functions whose generators are primitive elements.

        An element `x` of a bialgebra is *primitive* if
        `\Delta(x) = x \otimes 1 + 1 \otimes x`, where
        `\Delta` is the coproduct of the bialgebra.

        Given a multiplicative basis and knowing the coproducts and antipodes
        of its generators, one can compute the coproduct and the antipode of
        any element, since they are respectively algebra morphisms and
        anti-morphisms. See :meth:`~ParentMethods.antipode_on_generators` and
        :meth:`~ParentMethods.coproduct_on_generators`.

        .. TODO:: this could be generalized to any free algebra.

        EXAMPLES::

            sage: N = NonCommutativeSymmetricFunctions(QQ)
            sage: N.MultiplicativeBasesOnPrimitiveElements()
            Category of multiplicative bases on primitive elements of Non-Commutative Symmetric Functions over the Rational Field

        The Phi and Psi bases are multiplicative bases whose generators
        are primitive elements, but the complete and ribbon bases are not::

            sage: N.Phi() in N.MultiplicativeBasesOnPrimitiveElements()
            True
            sage: N.Psi() in N.MultiplicativeBasesOnPrimitiveElements()
            True
            sage: N.Complete() in N.MultiplicativeBasesOnPrimitiveElements()
            False
            sage: N.Ribbon() in N.MultiplicativeBasesOnPrimitiveElements()
            False
        """

        def super_categories(self):
            r"""
            Return the super categories of the category of multiplicative
            bases of primitive elements of the non-commutative symmetric
            functions.

            OUTPUT:

            - list

            TESTS::

                sage: N = NonCommutativeSymmetricFunctions(QQ)
                sage: N.MultiplicativeBasesOnPrimitiveElements().super_categories()
                [Category of multiplicative bases of Non-Commutative Symmetric Functions over the Rational Field]
            """
            return [self.base().MultiplicativeBases()]

        class ParentMethods:

            def antipode_on_generators(self, i):
                r"""
                Return the image of a generator of a primitive basis of
                the non-commutative symmetric functions under the antipode
                map.

                INPUT:

                - ``i`` -- a positive integer

                OUTPUT:

                - The image of the `i`-th generator of the multiplicative
                  basis ``self`` under the antipode of the algebra of
                  non-commutative symmetric functions.

                EXAMPLES::

                    sage: Psi=NonCommutativeSymmetricFunctions(QQ).Psi()
                    sage: Psi.antipode_on_generators(2)
                    -Psi[2]

                TESTS::

                    sage: Psi.antipode_on_generators(0)
                    Traceback (most recent call last):
                    ...
                    ValueError: Not a positive integer: 0
                """
                if i < 1:
                    raise ValueError("Not a positive integer: {}".format(i))
                return - self.algebra_generators()[i]

            def coproduct_on_generators(self, i):
                r"""
                Return the image of the `i^{th}` generator of the
                multiplicative basis ``self`` under the coproduct.

                INPUT:

                - ``i`` -- a positive integer

                OUTPUT:

                - The result of applying the coproduct to the
                  `i^{th}` generator of ``self``.

                EXAMPLES::

                    sage: Psi = NonCommutativeSymmetricFunctions(QQ).Psi()
                    sage: Psi.coproduct_on_generators(3)
                    Psi[] # Psi[3] + Psi[3] # Psi[]

                TESTS::
                
                    sage: Psi.coproduct_on_generators(0)
                    Traceback (most recent call last):
                    ...
                    ValueError: Not a positive integer: 0
                """
                if i < 1:
                    raise ValueError("Not a positive integer: {}".format(i))
                x = self.algebra_generators()[i]
                from sage.categories.all import tensor
                return tensor([self.one(), x]) + tensor([x, self.one()])

    class Ribbon(CombinatorialFreeModule, BindableClass):
        r"""
        The Hopf algebra of non-commutative symmetric functions in the
        Ribbon basis.

        The Ribbon basis is defined in Definition 3.12 of [NCSF1]_, where
        it is denoted by `(R_I)_I`. It is connected to the complete
        basis of the ring of non-commutative symmetric functions by the
        following relation: For every composition `I`, we have

        .. MATH::

            R_I = \sum_J (-1)^{\ell(I) - \ell(J)} S^J,

        where the sum is over all compositions `J` which are coarser than
        `I` and `\ell(I)` denotes the length of `I`. (See the proof of
        Proposition 4.13 in [NCSF1]_.)

        The elements of the Ribbon basis are commonly referred to as the
        ribbon Schur functions.

        EXAMPLES::

            sage: NCSF = NonCommutativeSymmetricFunctions(QQ)
            sage: R = NCSF.Ribbon(); R
            Non-Commutative Symmetric Functions over the Rational Field in the Ribbon basis
            sage: R.an_element()
            2*R[] + 2*R[1] + 3*R[1, 1]

        The following are aliases for this basis::

            sage: NCSF.ribbon()
            Non-Commutative Symmetric Functions over the Rational Field in the Ribbon basis
            sage: NCSF.R()
            Non-Commutative Symmetric Functions over the Rational Field in the Ribbon basis
        """
        def __init__(self, NCSF):
            r"""
            EXAMPLES::

                sage: R = NonCommutativeSymmetricFunctions(ZZ).ribbon(); R
                Non-Commutative Symmetric Functions over the Integer Ring in the Ribbon basis
                sage: TestSuite(R).run()

            TESTS::

                sage: R = NonCommutativeSymmetricFunctions(QQ).ribbon()
                sage: R.one().coproduct()
                R[] # R[]
                sage: R.one().antipode()
                R[]

            We include some sanity tests to verify that conversions between the
            ribbon basis and other bases work the way they should::

                sage: R = NonCommutativeSymmetricFunctions(QQ).ribbon()
                sage: S = NonCommutativeSymmetricFunctions(QQ).complete()
                sage: all(S(R(S[comp])) == S[comp] for comp in Compositions(5))
                True
                sage: all(R(S(R[comp])) == R[comp] for comp in Compositions(5))
                True

            ::

                sage: R = NonCommutativeSymmetricFunctions(QQ).ribbon()
                sage: L = NonCommutativeSymmetricFunctions(QQ).elementary()
                sage: all(L(R(L[comp])) == L[comp] for comp in Compositions(5))
                True
                sage: all(R(L(R[comp])) == R[comp] for comp in Compositions(5))
                True
            """
            CombinatorialFreeModule.__init__(self, NCSF.base_ring(), Compositions(),
                                             prefix='R', bracket=False,
                                             category=NCSF.Bases())

        def dual(self):
            r"""
            Return the dual basis to the ribbon basis of the non-commutative symmetric
            functions. This is the Fundamental basis of the quasi-symmetric functions.

            OUTPUT:

            - The fundamental basis of the quasi-symmetric functions.

            EXAMPLES::

                sage: R=NonCommutativeSymmetricFunctions(QQ).ribbon()
                sage: R.dual()
                Quasisymmetric functions over the Rational Field in the Fundamental basis
            """
            return self.realization_of().dual().Fundamental()

        def product_on_basis(self, I, J):
            r"""
            Return the product of two ribbon basis elements of the non-commutative
            symmetric functions.

            INPUT:

            - ``I``, ``J`` -- compositions

            OUTPUT:

            - The product of the ribbon functions indexed by ``I`` and ``J``.

            EXAMPLES::

                sage: R = NonCommutativeSymmetricFunctions(QQ).ribbon()
                sage: R[1,2,1] * R[3,1]
                R[1, 2, 1, 3, 1] + R[1, 2, 4, 1]
                sage: ( R[1,2] + R[3] ) * ( R[3,1] + R[1,2,1] )
                R[1, 2, 1, 2, 1] + R[1, 2, 3, 1] + R[1, 3, 2, 1] + R[1, 5, 1] + R[3, 1, 2, 1] + R[3, 3, 1] + R[4, 2, 1] + R[6, 1]

            TESTS::

                sage: R[[]] * R[3,1]
                R[3, 1]
                sage: R[1,2,1] * R[[]]
                R[1, 2, 1]
                sage: R.product_on_basis(Composition([2,1]), Composition([1]))
                R[2, 1, 1] + R[2, 2]
            """
            if not I._list:
                return self.monomial(J)
            elif not J._list:
                return self.monomial(I)
            else:
                return self.monomial(self._indices(I[:] + J[:])) + \
                       self.monomial(self._indices(I[:-1] + [I[-1]+J[0]] + J[1:]))

        def antipode_on_basis(self, composition):
            """
            Return the application of the antipode to a basis element
            of the ribbon basis ``self``.

            INPUT:

            - ``composition`` -- a composition

            OUTPUT:

            - The image of the basis element indexed by ``composition``
              under the antipode map.

            EXAMPLES::

                sage: R = NonCommutativeSymmetricFunctions(QQ).ribbon()
                sage: R.antipode_on_basis(Composition([2,1]))
                -R[2, 1]
                sage: R[3,1].antipode() # indirect doctest
                R[2, 1, 1]
                sage: R[[]].antipode() # indirect doctest
                R[]

            We check that the implementation of the antipode at hand does
            not contradict the generic one::

                sage: S = NonCommutativeSymmetricFunctions(QQ).S()
                sage: all( S(R[I].antipode()) == S(R[I]).antipode()
                ....:      for I in Compositions(4) )
                True
            """
            # TODO: avoid this -1^... by using properly
            if composition.size() % 2 == 0:
                return self[composition.conjugate()]
            else:
                return - self[composition.conjugate()]

        def to_symmetric_function_on_basis(self, I):
            r"""
            Return the commutative image of a ribbon basis element of the
            non-commutative symmetric functions.

            INPUT:

            - ``I`` -- a composition

            OUTPUT:

            - The commutative image of the ribbon basis element indexed by
              ``I``. This will be expressed as a symmetric function in the
              Schur basis.

            EXAMPLES::

                sage: R=NonCommutativeSymmetricFunctions(QQ).R()
                sage: R.to_symmetric_function_on_basis(Composition([3,1,1]))
                s[3, 1, 1]
                sage: R.to_symmetric_function_on_basis(Composition([4,2,1]))
                s[4, 2, 1] + s[5, 1, 1] + s[5, 2]
                sage: R.to_symmetric_function_on_basis(Composition([]))
                s[]
            """
            from sage.combinat.sf.sf import SymmetricFunctions
            s = SymmetricFunctions(self.base_ring()).schur()
            if not I._list:
                return s([])
            return s(I.to_skew_partition())

        class Element(CombinatorialFreeModule.Element):

            def verschiebung(self, n):
                r"""
                Return the image of the noncommutative symmetric function
                ``self`` under the `n`-th Verschiebung operator.

                The `n`-th Verschiebung operator `\mathbf{V}_n` is defined
                to be the map from the `\mathbf{k}`-algebra of noncommutative
                symmetric functions to itself that sends the complete function
                `S^I` indexed by a composition `I = (i_1, i_2, \ldots , i_k)`
                to `S^{(i_1/n, i_2/n, \ldots , i_k/n)}` if all of the numbers
                `i_1, i_2, \ldots, i_k` are divisible by `n`, and to `0`
                otherwise. This operator `\mathbf{V}_n` is a Hopf algebra
                endomorphism. For every positive integer `r` with `n \mid r`,
                it satisfies

                .. MATH::

                    \mathbf{V}_n(S_r) = S_{r/n},
                    \quad \mathbf{V}_n(\Lambda_r) = (-1)^{r - r/n} \Lambda_{r/n},
                    \quad \mathbf{V}_n(\Psi_r) = n \Psi_{r/n},
                    \quad \mathbf{V}_n(\Phi_r) = n \Phi_{r/n}

                (where `S_r` denotes the `r`-th complete non-commutative
                symmetric function, `\Lambda_r` denotes the `r`-th elementary
                non-commutative symmetric function, `\Psi_r` denotes the `r`-th
                power-sum non-commutative symmetric function of the first kind,
                and `\Phi_r` denotes the `r`-th power-sum non-commutative
                symmetric function of the second kind). For every positive
                integer `r` with `n \nmid r`, it satisfes

                .. MATH::

                    \mathbf{V}_n(S_r) = \mathbf{V}_n(\Lambda_r)
                    = \mathbf{V}_n(\Psi_r) = \mathbf{V}_n(\Phi_r) = 0.

                The `n`-th Verschiebung operator is also called the `n`-th
                Verschiebung endomorphism.

                It is a lift of the `n`-th Verschiebung operator on the ring
                of symmetric functions (
                :meth:`sage.combinat.sf.sfa.SymmetricFunctionAlgebra_generic_Element.verschiebung`
                ) to the ring of noncommutative symmetric functions.

                The action of the `n`-th Verschiebung operator can also be
                described on the ribbon Schur functions. Namely, every
                composition `I` of size `n \ell` satisfies

                .. MATH::

                    \mathbf{V}_n ( R_I )
                    = (-1)^{\ell(I) - \ell(J)} \cdot R_{J / n},

                where `J` denotes the meet of the compositions `I` and
                `(\underbrace{n, n, \ldots, n}_{|I|/n \mbox{ times}})`,
                where `\ell(I)` is the length of `I`, and
                where `J / n` denotes the composition obtained by
                dividing every entry of `J` by `n`.
                For a composition `I` of size not divisible by `n`, we
                have `\mathbf{V}_n ( R_I ) = 0`.

                .. SEEALSO::

                    :meth:`sage.combinat.ncsf_qsym.qsym.NonCommutativeSymmetricFunctions.Bases.ElementMethods.verschiebung`,
                    :meth:`sage.combinat.ncsf_qsym.qsym.QuasiSymmetricFunctions.Bases.ElementMethods.frobenius`,
                    :meth:`sage.combinat.sf.sfa.SymmetricFunctionAlgebra_generic_Element.verschiebung`

                INPUT:

                - ``n`` -- a positive integer

                OUTPUT:

                The result of applying the `n`-th Verschiebung operator (on the
                ring of noncommutative symmetric functions) to ``self``.

                EXAMPLES::

                    sage: NSym = NonCommutativeSymmetricFunctions(ZZ)
                    sage: R = NSym.R()
                    sage: R([4,2]).verschiebung(2)
                    R[2, 1]
                    sage: R([2,1]).verschiebung(3)
                    -R[1]
                    sage: R([3]).verschiebung(2)
                    0
                    sage: R([]).verschiebung(2)
                    R[]
                    sage: R([5, 1]).verschiebung(3)
                    -R[2]
                    sage: R([5, 1]).verschiebung(6)
                    -R[1]
                    sage: R([5, 1]).verschiebung(2)
                    -R[3]
                    sage: R([1, 2, 3, 1]).verschiebung(7)
                    -R[1]
                    sage: R([1, 2, 3, 1]).verschiebung(5)
                    0
                    sage: (R[1] - R[2] + 2*R[3]).verschiebung(1)
                    R[1] - R[2] + 2*R[3]

                TESTS:

                The current implementation on the ribbon basis gives the
                same results as the default implementation::

                    sage: S = NSym.S()
                    sage: def test_ribbon(N, n):
                    ....:     for I in Compositions(N):
                    ....:         if S(R[I].verschiebung(n)) != S(R[I]).verschiebung(n):
                    ....:             return False
                    ....:     return True
                    sage: test_ribbon(4, 2)
                    True
                    sage: test_ribbon(6, 2)
                    True
                    sage: test_ribbon(6, 3)
                    True
                    sage: test_ribbon(8, 4)     # long time
                    True
                """
                parent = self.parent()
                C = parent._indices
                def ribbon_mapper(I, coeff):
                    # return \mathbf{V}_n ( coeff * R_I ) as pair
                    # (composition, coefficient)
                    M = sum(I)
                    m = M // n
                    J = I.meet([n] * m)
                    Jn = C([j // n for j in J])
                    if (len(I) - len(J)) % 2 == 1:
                        return (Jn, - coeff)
                    else:
                        return (Jn, coeff)
                return parent.sum_of_terms([ribbon_mapper(I, coeff)
                                            for (I, coeff) in self
                                            if sum(I) % n == 0])

            def star_involution(self):
                r"""
                Return the image of the noncommutative symmetric function
                ``self`` under the star involution.

                The star involution is defined as the algebra antihomomorphism
                `NCSF \to NCSF` which, for every positive integer `n`, sends
                the `n`-th complete non-commutative symmetric function `S_n` to
                `S_n`. Denoting by `f^{\ast}` the image of an element
                `f \in NCSF` under this star involution, it can be shown that
                every composition `I` satisfies

                .. MATH::

                    (S^I)^{\ast} = S^{I^r}, \quad
                    (\Lambda^I)^{\ast} = \Lambda^{I^r}, \quad
                    R_I^{\ast} = R_{I^r}, \quad
                    (\Phi^I)^{\ast} = \Phi^{I^r},

                where `I^r` denotes the reversed composition of `I`, and
                standard notations for classical bases of `NCSF` are being used
                (`S` for the complete basis, `\Lambda` for the elementary basis,
                `R` for the ribbon basis, and `\Phi` for that of the power-sums
                of the second kind). The star involution is an involution and a
                coalgebra automorphism of `NCSF`. It is an automorphism of the
                graded vector space `NCSF`. Under the canonical isomorphism
                between the `n`-th graded component of `NCSF` and the descent
                algebra of the symmetric group `S_n` (see
                :meth:`to_descent_algebra`), the star involution (restricted to
                the `n`-th graded component) corresponds to the automorphism
                of the descent algebra given by
                `x \mapsto \omega_n x \omega_n`, where `\omega_n` is the
                permutation `(n, n-1, \ldots, 1) \in S_n` (written here in
                one-line notation). If `\pi` denotes the projection from `NCSF`
                to the ring of symmetric functions
                (:meth:`to_symmetric_function`), then `\pi(f^{\ast}) = \pi(f)`
                for every `f \in NCSF`.

                The star involution on `NCSF` is adjoint to the star involution
                on `QSym` by the standard adjunction between `NCSF` and `QSym`.

                The star involution has been denoted by `\rho` in [LMvW13]_,
                section 3.6.
                See [NCSF2]_, section 2.3 for the properties of this map.

                .. SEEALSO::

                    :meth:`sage.combinat.ncsf_qsym.ncsf.NonCommutativeSymmetricFunctions.Bases.ElementMethods.star_involution`,
                    :meth:`sage.combinat.ncsf_qsym.qsym.QuasiSymmetricFunctions.Bases.ElementMethods.star_involution`,
                    :meth:`sage.combinat.ncsf_qsym.ncsf.NonCommutativeSymmetricFunctions.Bases.ElementMethods.psi_involution`.

                EXAMPLES::

                    sage: NSym = NonCommutativeSymmetricFunctions(ZZ)
                    sage: R = NSym.R()
                    sage: R[3,1,4,2].star_involution()
                    R[2, 4, 1, 3]
                    sage: R[4,1,2].star_involution()
                    R[2, 1, 4]
                    sage: (R[1] - R[2] + 2*R[5,4] - 3*R[3] + 4*R[[]]).star_involution()
                    4*R[] + R[1] - R[2] - 3*R[3] + 2*R[4, 5]
                    sage: (R[3,3] - 21*R[1]).star_involution()
                    -21*R[1] + R[3, 3]
                    sage: R([14,1]).star_involution()
                    R[1, 14]

                The implementation at hand is tailored to the ribbon basis.
                It is equivalent to the generic implementation via the
                complete basis::

                    sage: S = NSym.S()
                    sage: all( S(R[I].star_involution()) == S(R[I]).star_involution()
                    ....:      for I in Compositions(4) )
                    True
                """
                parent = self.parent()
                dct = {I.reversed(): coeff for (I, coeff) in self}
                return parent._from_dict(dct)

    R = ribbon = Ribbon

    class Complete(CombinatorialFreeModule, BindableClass):
        r"""
        The Hopf algebra of non-commutative symmetric functions in the
        Complete basis.

        The Complete basis is defined in Definition 3.4 of [NCSF1]_, where
        it is denoted by `(S^I)_I`. It is a multiplicative basis, and is
        connected to the elementary generators `\Lambda_i` of the ring of
        non-commutative symmetric functions by the following relation:
        Define a non-commutative symmetric function `S_n` for every
        nonnegative integer `n` by the power series identity

        .. MATH::

            \sum_{k \geq 0} t^k S_k
            = \left( \sum_{k \geq 0} (-t)^k \Lambda_k \right)^{-1},

        with `\Lambda_0` denoting `1`. For every composition
        `(i_1, i_2, \ldots, i_k)`, we have
        `S^{(i_1, i_2, \ldots, i_k)} = S_{i_1} S_{i_2} \cdots S_{i_k}`.

        EXAMPLES::

            sage: NCSF = NonCommutativeSymmetricFunctions(QQ)
            sage: S = NCSF.Complete(); S
            Non-Commutative Symmetric Functions over the Rational Field in the Complete basis
            sage: S.an_element()
            2*S[] + 2*S[1] + 3*S[1, 1]

        The following are aliases for this basis::

            sage: NCSF.complete()
            Non-Commutative Symmetric Functions over the Rational Field in the Complete basis
            sage: NCSF.S()
            Non-Commutative Symmetric Functions over the Rational Field in the Complete basis
        """
        def __init__(self, NCSF):
            r"""
            EXAMPLES::

                sage: S = NonCommutativeSymmetricFunctions(QQ).complete()
                sage: TestSuite(S).run()
            """
            CombinatorialFreeModule.__init__(self, NCSF.base_ring(), Compositions(),
                                             prefix='S', bracket=False,
                                             category=NCSF.MultiplicativeBasesOnGroupLikeElements())

        def _from_elementary_on_basis(self, I):
            r"""
            Expand an elementary basis element of non-commutative symmetric
            functions in the complete basis.

            INPUT:

            - ``I`` -- a composition

            OUTPUT:

            - The expansion of the elementary function indexed by ``I`` into
              the complete basis.

            EXAMPLES::

                sage: S=NonCommutativeSymmetricFunctions(QQ).S()
                sage: S._from_elementary_on_basis(Composition([2,1]))
                S[1, 1, 1] - S[2, 1]
                sage: S._from_elementary_on_basis(Composition([]))
                S[]

            TESTS:

            The parent of the coefficients is the base ring given::

                sage: S = NonCommutativeSymmetricFunctions(ZZ).S()
                sage: g = S._from_elementary_on_basis(Composition([2]))
                sage: [type(a) for _, a in g]
                [<type 'sage.rings.integer.Integer'>, <type 'sage.rings.integer.Integer'>]
            """
            n = I.size()
            minus_one = -self.base_ring().one()
            return self.sum_of_terms( ( (compo, minus_one**(n-len(compo))) for compo in I.finer() ),
                                      distinct=True )

        def dual(self):
            r"""
            Return the dual basis to the complete basis of non-commutative symmetric
            functions. This is the Monomial basis of quasi-symmetric functions.

            OUTPUT:

            - The Monomial basis of quasi-symmetric functions.

            EXAMPLES::

                sage: S = NonCommutativeSymmetricFunctions(QQ).S()
                sage: S.dual()
                Quasisymmetric functions over the Rational Field in the Monomial basis
            """
            return self.realization_of().dual().Monomial()

        def internal_product_on_basis(self, I, J):
            r"""
            The internal product of two non-commutative symmetric
            complete functions.

            See :meth:`~sage.combinat.ncsf_qsym.generic_basis_code.GradedModulesWithInternalProduct.ElementMethods.internal_product`
            for a thorough documentation of this operation.

            INPUT:

            - ``I``, ``J`` -- compositions

            OUTPUT:

            - The internal product of the complete non-commutative symmetric
              function basis elements indexed by ``I`` and ``J``, expressed in
              the complete basis.

            EXAMPLES::

                sage: N = NonCommutativeSymmetricFunctions(QQ)
                sage: S = N.complete()
                sage: S.internal_product_on_basis([2,2],[1,2,1])
                2*S[1, 1, 1, 1] + S[1, 1, 2] + S[2, 1, 1]
                sage: S.internal_product_on_basis([2,2],[1,2])
                0
            """
            from sage.combinat.integer_matrices import IntegerMatrices
            IM = IntegerMatrices(I, J)
            return self.sum_of_monomials(IM.to_composition(m) for m in IM)

        def to_symmetric_function_on_basis(self, I):
            r"""
            The commutative image of a complete non-commutative symmetric function basis
            element. This is obtained by sorting the composition.

            INPUT:

            - ``I`` -- a composition

            OUTPUT:

            - The commutative image of the complete basis element indexed by
              ``I``. The result is the complete symmetric function indexed by
              the partition obtained by sorting ``I``.

            EXAMPLES::

                sage: S=NonCommutativeSymmetricFunctions(QQ).S()
                sage: S.to_symmetric_function_on_basis([2,1,3])
                h[3, 2, 1]
                sage: S.to_symmetric_function_on_basis([])
                h[]
            """
            from sage.combinat.sf.sf import SymmetricFunctions
            h = SymmetricFunctions(self.base_ring()).homogeneous()
            return h[Partition(sorted(I,reverse=True))]

        def _to_symmetric_group_algebra_on_basis(self, I):
            r"""
            Return the image of the complete non-commutative symmetric function indexed
            by the composition ``I`` in the symmetric group algebra under the canonical
            embedding of the degree-`|I|` homogeneous non-commutative symmetric
            functions into the `|I|`-th symmetric group algebra.

            This embedding sends the complete basis element indexed by the composition
            ``I`` to the sum of all permutations whose descent composition is fatter
            than ``I`` (that is, all permutations whose right descent set is contained
            in the subset corresponding to ``I``).

            INPUT:

            - ``I`` -- a composition

            OUTPUT:

            - The sum of all permutations of `\{ 1, 2, \ldots, |I| \}` with right
              descent set contained in ``I``.

            EXAMPLES::

                sage: S=NonCommutativeSymmetricFunctions(QQ).S()
                sage: S._to_symmetric_group_algebra_on_basis(Composition([1,2]))
                [1, 2, 3] + [2, 1, 3] + [3, 1, 2]
                sage: S._to_symmetric_group_algebra_on_basis(Composition([]))
                []
                sage: S._to_symmetric_group_algebra_on_basis(Composition([1]))
                [1]
            """
            n = sum(I)
            from sage.combinat.symmetric_group_algebra import SymmetricGroupAlgebra
            from sage.sets.set import Set
            if n == 0:
                return SymmetricGroupAlgebra(self.base_ring(),n).one()
            sga = SymmetricGroupAlgebra(self.base_ring(),n)
            J = [j-1 for j in I.to_subset()]
            return sga.sum_of_monomials( p for K in Set(J).subsets()
                                         for p in Permutations(descents=(K,n)) )

        def to_ncsym_on_basis(self, I):
            r"""
            Return the image of the complete non-commutative symmetric function
            in the symmetric functions in non-commuting variables under the
            embedding `\mathcal{I}` which fixes the symmetric functions.

            This map is defined by

            .. MATH::

                S_n \mapsto \sum_{A \vdash [n]}
                \frac{\lambda(A)! \lambda(A)^!}{n!} \mathbf{m}_A

            and extended as an algebra homomorphism.

            EXAMPLES::

                sage: S = NonCommutativeSymmetricFunctions(QQ).S()
                sage: S.to_ncsym_on_basis(Composition([2]))
                1/2*m{{1}, {2}} + m{{1, 2}}
                sage: S.to_ncsym_on_basis(Composition([1,2,1]))
                1/2*m{{1}, {2}, {3}, {4}} + 1/2*m{{1}, {2}, {3, 4}} + m{{1}, {2, 3}, {4}}
                 + m{{1}, {2, 3, 4}} + 1/2*m{{1}, {2, 4}, {3}} + 1/2*m{{1, 2}, {3}, {4}}
                 + 1/2*m{{1, 2}, {3, 4}} + m{{1, 2, 3}, {4}} + m{{1, 2, 3, 4}}
                 + 1/2*m{{1, 2, 4}, {3}} + 1/2*m{{1, 3}, {2}, {4}} + 1/2*m{{1, 3}, {2, 4}}
                 + 1/2*m{{1, 3, 4}, {2}} + 1/2*m{{1, 4}, {2}, {3}} + m{{1, 4}, {2, 3}}
                sage: S.to_ncsym_on_basis(Composition([]))
                m{}

            TESTS:

            Check that the image under `\mathcal{I}` fixes the
            symmetric functions::

                sage: S = NonCommutativeSymmetricFunctions(QQ).S()
                sage: m = SymmetricFunctionsNonCommutingVariables(QQ).monomial()
                sage: mon = SymmetricFunctions(QQ).monomial()
                sage: all(S[c].to_ncsym().to_symmetric_function() == S[c].to_symmetric_function()
                ....:     for i in range(5) for c in Compositions(i))
                True

            We also check that the `NCSym` monomials agree on the homogeneous
            and complete basis::

                sage: h = SymmetricFunctions(QQ).h()
                sage: all(m.from_symmetric_function(h[i]) == S[i].to_ncsym() for i in range(6))
                True
            """
            from sage.combinat.ncsym.ncsym import SymmetricFunctionsNonCommutingVariables
            m = SymmetricFunctionsNonCommutingVariables(self.base_ring()).m()
            if not I._list:
                return m.one()

            from sage.combinat.set_partition import SetPartitions
            R = self.base_ring()
            P = SetPartitions()
            c_num = lambda A: prod([factorial(i) for i in A.shape()], R.one())
            return prod(m.sum_of_terms([(P(A), R(c_num(A) / factorial(n))) for A in SetPartitions(n)], distinct=True)
                        for n in I)

        class Element(CombinatorialFreeModule.Element):
            """
            An element in the Complete basis.
            """
            def psi_involution(self):
                r"""
                Return the image of the noncommutative symmetric function
                ``self`` under the involution `\psi`.

                The involution `\psi` is defined as the linear map
                `NCSF \to NCSF` which, for every composition `I`, sends the
                complete noncommutative symmetric function `S^I` to the
                elementary noncommutative symmetric function `\Lambda^I`.
                It can be shown that every composition `I` satisfies

                .. MATH::

                    \psi(R_I) = R_{I^c}, \quad \psi(S^I) = \Lambda^I, \quad
                    \psi(\Lambda^I) = S^I, \quad
                    \psi(\Phi^I) = (-1)^{|I| - \ell(I)} \Phi^I

                where `I^c` denotes the complement of the composition `I`, and
                `\ell(I)` denotes the length of `I`, and where standard
                notations for classical bases of `NCSF` are being used
                (`S` for the complete basis, `\Lambda` for the elementary
                basis, `\Phi` for the basis of the power sums of the second
                kind, and `R` for the ribbon basis). The map `\psi` is an
                involution and a graded Hopf algebra automorphism of `NCSF`.
                If `\pi` denotes the projection from `NCSF` to the ring of
                symmetric functions (:meth:`to_symmetric_function`), then
                `\pi(\psi(f)) = \omega(\pi(f))` for every `f \in NCSF`, where
                the `\omega` on the right hand side denotes the omega
                automorphism of `Sym`.

                The involution `\psi` of `NCSF` is adjoint to the involution
                `\psi` of `QSym` by the standard adjunction between `NCSF` and
                `QSym`.

                The involution `\psi` has been denoted by `\psi` in [LMvW13]_,
                section 3.6.

                .. SEEALSO::

                    :meth:`sage.combinat.ncsf_qsym.ncsf.NonCommutativeSymmetricFunctions.Bases.ElementMethods.psi_involution`,
                    :meth:`sage.combinat.ncsf_qsym.qsym.QuasiSymmetricFunctions.Bases.ElementMethods.psi_involution`,
                    :meth:`sage.combinat.ncsf_qsym.ncsf.NonCommutativeSymmetricFunctions.Bases.ElementMethods.star_involution`.

                EXAMPLES::

                    sage: NSym = NonCommutativeSymmetricFunctions(ZZ)
                    sage: S = NSym.S()
                    sage: L = NSym.L()
                    sage: S[3,1].psi_involution()
                    S[1, 1, 1, 1] - S[1, 2, 1] - S[2, 1, 1] + S[3, 1]
                    sage: L(S[3,1].psi_involution())
                    L[3, 1]
                    sage: S[[]].psi_involution()
                    S[]
                    sage: S[1,1].psi_involution()
                    S[1, 1]
                    sage: (S[2,1] - 2*S[2]).psi_involution()
                    -2*S[1, 1] + S[1, 1, 1] + 2*S[2] - S[2, 1]

                The implementation at hand is tailored to the complete basis.
                It is equivalent to the generic implementation via the
                ribbon basis::

                    sage: R = NSym.R()
                    sage: all( R(S[I].psi_involution()) == R(S[I]).psi_involution()
                    ....:      for I in Compositions(4) )
                    True
                """
                parent = self.parent()
                return parent.sum( (-1) ** (I.size() - len(I)) * coeff
                                   * parent.alternating_sum_of_finer_compositions(I)
                                   for I, coeff in self._monomial_coefficients.items() )

    S = complete = Complete

    class Elementary(CombinatorialFreeModule, BindableClass):
        r"""
        The Hopf algebra of non-commutative symmetric functions in the
        Elementary basis.

        The Elementary basis is defined in Definition 3.4 of [NCSF1]_,
        where it is denoted by `(\Lambda^I)_I`. It is a multiplicative
        basis, and is obtained from the elementary generators
        `\Lambda_i` of the ring of non-commutative symmetric functions
        through the formula
        `\Lambda^{(i_1, i_2, \ldots, i_k)}
        = \Lambda_{i_1} \Lambda_{i_2} \cdots \Lambda_{i_k}`
        for every composition `(i_1, i_2, \ldots, i_k)`.

        EXAMPLES::

            sage: NCSF = NonCommutativeSymmetricFunctions(QQ)
            sage: L = NCSF.Elementary(); L
            Non-Commutative Symmetric Functions over the Rational Field in the Elementary basis
            sage: L.an_element()
            2*L[] + 2*L[1] + 3*L[1, 1]

        The following are aliases for this basis::

            sage: NCSF.elementary()
            Non-Commutative Symmetric Functions over the Rational Field in the Elementary basis
            sage: NCSF.L()
            Non-Commutative Symmetric Functions over the Rational Field in the Elementary basis
        """
        def __init__(self, NCSF):
            r"""
            EXAMPLES::

                sage: NonCommutativeSymmetricFunctions(ZZ).elementary()
                Non-Commutative Symmetric Functions over the Integer Ring in the Elementary basis

            TESTS::

                sage: L = NonCommutativeSymmetricFunctions(ZZ).elementary()
                sage: TestSuite(L).run()

            We include a sanity test to verify the conversion between the
            elementary and complete basis works the way it should::

                sage: S = NonCommutativeSymmetricFunctions(QQ).complete()
                sage: L = NonCommutativeSymmetricFunctions(QQ).elementary()
                sage: L(S[3])
                L[1, 1, 1] - L[1, 2] - L[2, 1] + L[3]
                sage: L(S[2,1])
                L[1, 1, 1] - L[2, 1]
                sage: L(S[1,2])
                L[1, 1, 1] - L[1, 2]
                sage: L(S[1,1,1])
                L[1, 1, 1]
                sage: S(L[3])
                S[1, 1, 1] - S[1, 2] - S[2, 1] + S[3]
                sage: S(L[2,1])
                S[1, 1, 1] - S[2, 1]
                sage: S(L[1,2])
                S[1, 1, 1] - S[1, 2]
                sage: S(L[1,1,1])
                S[1, 1, 1]
                sage: all(S(L(S[comp])) == S[comp] for comp in Compositions(5))
                True
                sage: all(L(S(L[comp])) == L[comp] for comp in Compositions(5))
                True
            """
            CombinatorialFreeModule.__init__(self, NCSF.base_ring(), Compositions(),
                                             prefix='L', bracket=False,
                                             category=NCSF.MultiplicativeBasesOnGroupLikeElements())

        # TODO: use alternating_sum_of_finer_compositions, if possible getting rid of this method
        def _from_complete_on_basis(self, I):
            r"""
            Expand a complete basis element of non-commutative symmetric functions
            in the elementary basis.

            INPUT:

            - ``I`` -- a composition

            OUTPUT:

            - The expansion of the complete function indexed by ``I`` into the
              elementary basis.

            EXAMPLES::

                sage: L=NonCommutativeSymmetricFunctions(QQ).L()
                sage: L._from_complete_on_basis(Composition([2,1]))
                L[1, 1, 1] - L[2, 1]
                sage: L._from_complete_on_basis(Composition([]))
                L[]
            """
            n = I.size()
            minus_one = -self.base_ring().one()
            return self.sum_of_terms( ( (compo, minus_one**(n-len(compo))) for compo in I.finer() ),
                                      distinct=True )

        class Element(CombinatorialFreeModule.Element):

            def verschiebung(self, n):
                r"""
                Return the image of the noncommutative symmetric function
                ``self`` under the `n`-th Verschiebung operator.

                The `n`-th Verschiebung operator `\mathbf{V}_n` is defined
                to be the map from the `\mathbf{k}`-algebra of noncommutative
                symmetric functions to itself that sends the complete function
                `S^I` indexed by a composition `I = (i_1, i_2, \ldots , i_k)`
                to `S^{(i_1/n, i_2/n, \ldots , i_k/n)}` if all of the numbers
                `i_1, i_2, \ldots, i_k` are divisible by `n`, and to `0`
                otherwise. This operator `\mathbf{V}_n` is a Hopf algebra
                endomorphism. For every positive integer `r` with `n \mid r`,
                it satisfies

                .. MATH::

                    \mathbf{V}_n(S_r) = S_{r/n},
                    \quad \mathbf{V}_n(\Lambda_r) = (-1)^{r - r/n} \Lambda_{r/n},
                    \quad \mathbf{V}_n(\Psi_r) = n \Psi_{r/n},
                    \quad \mathbf{V}_n(\Phi_r) = n \Phi_{r/n}

                (where `S_r` denotes the `r`-th complete non-commutative
                symmetric function, `\Lambda_r` denotes the `r`-th elementary
                non-commutative symmetric function, `\Psi_r` denotes the `r`-th
                power-sum non-commutative symmetric function of the first kind,
                and `\Phi_r` denotes the `r`-th power-sum non-commutative
                symmetric function of the second kind). For every positive
                integer `r` with `n \nmid r`, it satisfes

                .. MATH::

                    \mathbf{V}_n(S_r) = \mathbf{V}_n(\Lambda_r)
                    = \mathbf{V}_n(\Psi_r) = \mathbf{V}_n(\Phi_r) = 0.

                The `n`-th Verschiebung operator is also called the `n`-th
                Verschiebung endomorphism.

                It is a lift of the `n`-th Verschiebung operator on the ring
                of symmetric functions (
                :meth:`sage.combinat.sf.sfa.SymmetricFunctionAlgebra_generic_Element.verschiebung`
                ) to the ring of noncommutative symmetric functions.

                The action of the `n`-th Verschiebung operator can also be
                described on the ribbon Schur functions. Namely, every
                composition `I` of size `n \ell` satisfies

                .. MATH::

                    \mathbf{V}_n ( R_I )
                    = (-1)^{\ell(I) - \ell(J)} \cdot R_{J / n},

                where `J` denotes the meet of the compositions `I` and
                `(\underbrace{n, n, \ldots, n}_{|I|/n \mbox{ times}})`,
                where `\ell(I)` is the length of `I`, and
                where `J / n` denotes the composition obtained by
                dividing every entry of `J` by `n`.
                For a composition `I` of size not divisible by `n`, we
                have `\mathbf{V}_n ( R_I ) = 0`.

                .. SEEALSO::

                    :meth:`sage.combinat.ncsf_qsym.ncsf.NonCommutativeSymmetricFunctions.Bases.ElementMethods.verschiebung`,
                    :meth:`sage.combinat.ncsf_qsym.qsym.QuasiSymmetricFunctions.Bases.ElementMethods.frobenius`,
                    :meth:`sage.combinat.sf.sfa.SymmetricFunctionAlgebra_generic_Element.verschiebung`

                INPUT:

                - ``n`` -- a positive integer

                OUTPUT:

                The result of applying the `n`-th Verschiebung operator (on the
                ring of noncommutative symmetric functions) to ``self``.

                EXAMPLES::

                    sage: NSym = NonCommutativeSymmetricFunctions(ZZ)
                    sage: L = NSym.L()
                    sage: L([4,2]).verschiebung(2)
                    -L[2, 1]
                    sage: L([2,4]).verschiebung(2)
                    -L[1, 2]
                    sage: L([6]).verschiebung(2)
                    -L[3]
                    sage: L([2,1]).verschiebung(3)
                    0
                    sage: L([3]).verschiebung(2)
                    0
                    sage: L([]).verschiebung(2)
                    L[]
                    sage: L([5, 1]).verschiebung(3)
                    0
                    sage: L([5, 1]).verschiebung(6)
                    0
                    sage: L([5, 1]).verschiebung(2)
                    0
                    sage: L([1, 2, 3, 1]).verschiebung(7)
                    0
                    sage: L([7]).verschiebung(7)
                    L[1]
                    sage: L([1, 2, 3, 1]).verschiebung(5)
                    0
                    sage: (L[1] - L[2] + 2*L[3]).verschiebung(1)
                    L[1] - L[2] + 2*L[3]

                TESTS:

                The current implementation on the Elementary basis gives
                the same results as the default implementation::

                    sage: S = NSym.S()
                    sage: def test_L(N, n):
                    ....:     for I in Compositions(N):
                    ....:         if S(L[I].verschiebung(n)) != S(L[I]).verschiebung(n):
                    ....:             return False
                    ....:     return True
                    sage: test_L(4, 2)
                    True
                    sage: test_L(6, 2)
                    True
                    sage: test_L(6, 3)
                    True
                    sage: test_L(8, 4)     # long time
                    True
                """
                parent = self.parent()
                C = parent._basis_keys
                return parent.sum_of_terms([(C([i // n for i in I]),
                                            coeff * (-1) ** (sum(I) * (n-1) // n))
                                            for (I, coeff) in self
                                            if all(i % n == 0 for i in I)],
                                           distinct=True)

            def star_involution(self):
                r"""
                Return the image of the noncommutative symmetric function
                ``self`` under the star involution.

                The star involution is defined as the algebra antihomomorphism
                `NCSF \to NCSF` which, for every positive integer `n`, sends
                the `n`-th complete non-commutative symmetric function `S_n` to
                `S_n`. Denoting by `f^{\ast}` the image of an element
                `f \in NCSF` under this star involution, it can be shown that
                every composition `I` satisfies

                .. MATH::

                    (S^I)^{\ast} = S^{I^r}, \quad
                    (\Lambda^I)^{\ast} = \Lambda^{I^r}, \quad
                    R_I^{\ast} = R_{I^r}, \quad
                    (\Phi^I)^{\ast} = \Phi^{I^r},

                where `I^r` denotes the reversed composition of `I`, and
                standard notations for classical bases of `NCSF` are being used
                (`S` for the complete basis, `\Lambda` for the elementary basis,
                `R` for the ribbon basis, and `\Phi` for that of the power-sums
                of the second kind). The star involution is an involution and a
                coalgebra automorphism of `NCSF`. It is an automorphism of the
                graded vector space `NCSF`. Under the canonical isomorphism
                between the `n`-th graded component of `NCSF` and the descent
                algebra of the symmetric group `S_n` (see
                :meth:`to_descent_algebra`), the star involution (restricted to
                the `n`-th graded component) corresponds to the automorphism
                of the descent algebra given by
                `x \mapsto \omega_n x \omega_n`, where `\omega_n` is the
                permutation `(n, n-1, \ldots, 1) \in S_n` (written here in
                one-line notation). If `\pi` denotes the projection from `NCSF`
                to the ring of symmetric functions
                (:meth:`to_symmetric_function`), then `\pi(f^{\ast}) = \pi(f)`
                for every `f \in NCSF`.

                The star involution on `NCSF` is adjoint to the star involution
                on `QSym` by the standard adjunction between `NCSF` and `QSym`.

                The star involution has been denoted by `\rho` in [LMvW13]_,
                section 3.6.
                See [NCSF2]_, section 2.3 for the properties of this map.

                .. SEEALSO::

                    :meth:`sage.combinat.ncsf_qsym.ncsf.NonCommutativeSymmeticFunctions.Bases.ElementMethods.star_involution`,
                    :meth:`sage.combinat.ncsf_qsym.ncsf.NonCommutativeSymmeticFunctions.Bases.ElementMethods.psi_involution`,
                    :meth:`sage.combinat.ncsf_qsym.qsym.QuasiSymmetricFunctions.Bases.ElementMethods.star_involution`.

                EXAMPLES::

                    sage: NSym = NonCommutativeSymmetricFunctions(ZZ)
                    sage: L = NSym.L()
                    sage: L[3,3,2,3].star_involution()
                    L[3, 2, 3, 3]
                    sage: L[6,3,3].star_involution()
                    L[3, 3, 6]
                    sage: (L[1,9,1] - L[8,2] + 2*L[6,4] - 3*L[3] + 4*L[[]]).star_involution()
                    4*L[] + L[1, 9, 1] - L[2, 8] - 3*L[3] + 2*L[4, 6]
                    sage: (L[3,3] - 2*L[2]).star_involution()
                    -2*L[2] + L[3, 3]
                    sage: L([4,1]).star_involution()
                    L[1, 4]

                The implementation at hand is tailored to the elementary basis.
                It is equivalent to the generic implementation via the
                complete basis::

                    sage: S = NSym.S()
                    sage: all( S(L[I].star_involution()) == S(L[I]).star_involution()
                    ....:      for I in Compositions(4) )
                    True
                """
                parent = self.parent()
                dct = {I.reversed(): coeff for (I, coeff) in self}
                return parent._from_dict(dct)

            def psi_involution(self):
                r"""
                Return the image of the noncommutative symmetric function
                ``self`` under the involution `\psi`.

                The involution `\psi` is defined as the linear map
                `NCSF \to NCSF` which, for every composition `I`, sends the
                complete noncommutative symmetric function `S^I` to the
                elementary noncommutative symmetric function `\Lambda^I`.
                It can be shown that every composition `I` satisfies

                .. MATH::

                    \psi(R_I) = R_{I^c}, \quad \psi(S^I) = \Lambda^I, \quad
                    \psi(\Lambda^I) = S^I, \quad
                    \psi(\Phi^I) = (-1)^{|I| - \ell(I)} \Phi^I

                where `I^c` denotes the complement of the composition `I`, and
                `\ell(I)` denotes the length of `I`, and where standard
                notations for classical bases of `NCSF` are being used
                (`S` for the complete basis, `\Lambda` for the elementary basis,
                `\Phi` for the basis of the power sums of the second kind,
                and `R` for the ribbon basis). The map `\psi` is an involution
                and a graded Hopf algebra automorphism of `NCSF`. If `\pi`
                denotes the projection from `NCSF` to the ring of symmetric
                functions (:meth:`to_symmetric_function`), then
                `\pi(\psi(f)) = \omega(\pi(f))` for every `f \in NCSF`, where
                the `\omega` on the right hand side denotes the omega
                automorphism of `Sym`.

                The involution `\psi` of `NCSF` is adjoint to the involution
                `\psi` of `QSym` by the standard adjunction between `NCSF` and
                `QSym`.

                The involution `\psi` has been denoted by `\psi` in [LMvW13]_,
                section 3.6.

                .. SEEALSO::

                    :meth:`sage.combinat.ncsf_qsym.ncsf.NonCommutativeSymmeticFunctions.Bases.ElementMethods.psi_involution`,
                    :meth:`sage.combinat.ncsf_qsym.qsym.QuasiSymmetricFunctions.Bases.ElementMethods.psi_involution`,
                    :meth:`sage.combinat.ncsf_qsym.ncsf.NonCommutativeSymmeticFunctions.Bases.ElementMethods.star_involution`.

                EXAMPLES::

                    sage: NSym = NonCommutativeSymmetricFunctions(QQ)
                    sage: S = NSym.S()
                    sage: L = NSym.L()
                    sage: L[3,1].psi_involution()
                    L[1, 1, 1, 1] - L[1, 2, 1] - L[2, 1, 1] + L[3, 1]
                    sage: S(L[3,1].psi_involution())
                    S[3, 1]
                    sage: L[[]].psi_involution()
                    L[]
                    sage: L[1,1].psi_involution()
                    L[1, 1]
                    sage: (L[2,1] - 2*L[2]).psi_involution()
                    -2*L[1, 1] + L[1, 1, 1] + 2*L[2] - L[2, 1]

                The implementation at hand is tailored to the elementary basis.
                It is equivalent to the generic implementation via the
                ribbon basis::

                    sage: R = NSym.R()
                    sage: all( R(L[I].psi_involution()) == R(L[I]).psi_involution()
                    ....:      for I in Compositions(3) )
                    True
                    sage: all( R(L[I].psi_involution()) == R(L[I]).psi_involution()
                    ....:      for I in Compositions(4) )
                    True
                """
                parent = self.parent()
                return parent.sum( (-1) ** (I.size() - len(I)) * coeff
                                   * parent.alternating_sum_of_finer_compositions(I)
                                   for I, coeff in
                                   self._monomial_coefficients.items() )

    L = elementary = Elementary

    class Psi(CombinatorialFreeModule, BindableClass):
        r"""
        The Hopf algebra of non-commutative symmetric functions in the
        Psi basis.

        The Psi basis is defined in Definition 3.4 of [NCSF1]_, where
        it is denoted by `(\Psi^I)_I`. It is a multiplicative basis, and
        is connected to the elementary generators `\Lambda_i` of the ring
        of non-commutative symmetric functions by the following relation:
        Define a non-commutative symmetric function `\Psi_n` for every
        positive integer `n` by the power series identity

        .. MATH::

            \frac{d}{dt} \sigma(t)
            = \sigma(t) \cdot \left( \sum_{k \geq 1} t^{k-1} \Psi_k \right),

        where

        .. MATH::

            \sigma(t) = \left( \sum_{k \geq 0} (-t)^k \Lambda_k \right)^{-1}

        and where `\Lambda_0` denotes `1`. For every composition
        `(i_1, i_2, \ldots, i_k)`, we have
        `\Psi^{(i_1, i_2, \ldots, i_k)}
        = \Psi_{i_1} \Psi_{i_2} \cdots \Psi_{i_k}`.

        The `\Psi`-basis is a basis only when the base ring is a
        `\QQ`-algebra (although the `\Psi^I` can be defined over any base
        ring). The elements of the `\Psi`-basis are known as the
        "power-sum non-commutative symmetric functions of the first kind".
        The generators `\Psi_n` correspond to the Dynkin
        (quasi-)idempotents in the descent algebras of the symmetric
        groups (see [NCSF1]_, 5.2 for details).

        Another (equivalent) definition of `\Psi_n` is

        .. MATH::

            \Psi_n = \sum_{i=0}^{n-1} (-1)^i R_{1^i, n-i},

        where `R` denotes the ribbon basis of `NCSF`, and where `1^i`
        stands for `i` repetitions of the integer `1`.

        EXAMPLES::

            sage: NCSF = NonCommutativeSymmetricFunctions(QQ)
            sage: Psi = NCSF.Psi(); Psi
            Non-Commutative Symmetric Functions over the Rational Field in the Psi basis
            sage: Psi.an_element()
            2*Psi[] + 2*Psi[1] + 3*Psi[1, 1]

        Checking the equivalent definition of `\Psi_n`::

            sage: def test_psi(n):
            ....:     NCSF = NonCommutativeSymmetricFunctions(ZZ)
            ....:     R = NCSF.R()
            ....:     Psi = NCSF.Psi()
            ....:     a = R.sum([(-1) ** i * R[[1]*i + [n-i]]
            ....:                for i in range(n)])
            ....:     return Psi(a) == Psi[n]
            sage: test_psi(2)
            True
            sage: test_psi(3)
            True
            sage: test_psi(4)
            True
        """
        def __init__(self, NCSF):
            r"""
            TESTS:

            We include a sanity test to verify the conversion to
            and from the complete basis works the way it should::

                sage: S = NonCommutativeSymmetricFunctions(QQ).complete()
                sage: Psi = NonCommutativeSymmetricFunctions(QQ).Psi(); Psi
                Non-Commutative Symmetric Functions over the Rational Field in the Psi basis
                sage: all(S(Psi(S[comp])) == S[comp] for comp in Compositions(5))
                True
                sage: all(Psi(S(Psi[comp])) == Psi[comp] for comp in Compositions(5))
                True
            """
            CombinatorialFreeModule.__init__(self, NCSF.base_ring(), Compositions(),
                                             prefix='Psi', bracket=False,
                                             category=NCSF.MultiplicativeBasesOnPrimitiveElements())

        # TODO: should those be defined using algebra morphism?
        def _from_complete_on_generators(self, n):
            r"""
            Expand a complete generator of non-commutative symmetric
            functions in the Psi basis.

            INPUT:

            - ``n`` -- a positive integer

            OUTPUT:

            - The expansion of the complete generator indexed by ``n`` into the
              Psi basis.

            TESTS::

                sage: S = NonCommutativeSymmetricFunctions(QQ).complete()
                sage: Psi = NonCommutativeSymmetricFunctions(QQ).Psi()
                sage: Psi._from_complete_on_generators(1)
                Psi[1]
                sage: Psi._from_complete_on_generators(2)
                1/2*Psi[1, 1] + 1/2*Psi[2]
                sage: Psi._from_complete_on_generators(3)
                1/6*Psi[1, 1, 1] + 1/3*Psi[1, 2] + 1/6*Psi[2, 1] + 1/3*Psi[3]
            """
            # Equation (58) of NCSF I article
            one = self.base_ring().one()
            I = self._indices([n])
            # TODO: I being trivial, there is no refinement going on here, so
            # one can probably be a bit more explicit / fast
            return self.sum_of_terms( ( (J, one/coeff_pi(J,I)) for J in Compositions(n) ),
                                      distinct=True )

        def _from_complete_on_basis(self, I):
            r"""
            Expand a complete basis element of non-commutative symmetric functions
            in the Psi basis.

            INPUT:

            - ``I`` -- a composition

            OUTPUT:

            - The expansion of the complete function indexed by ``I`` in the
              Psi basis.

            TESTS::

                sage: S = NonCommutativeSymmetricFunctions(QQ).complete()
                sage: Psi = NonCommutativeSymmetricFunctions(QQ).Psi()
                sage: Psi._from_complete_on_basis(Composition([1]))
                Psi[1]
                sage: Psi._from_complete_on_basis(Composition([2]))
                1/2*Psi[1, 1] + 1/2*Psi[2]
                sage: Psi._from_complete_on_basis(Composition([3]))
                1/6*Psi[1, 1, 1] + 1/3*Psi[1, 2] + 1/6*Psi[2, 1] + 1/3*Psi[3]
                sage: Psi._from_complete_on_basis(Composition([2,1]))
                1/2*Psi[1, 1, 1] + 1/2*Psi[2, 1]
                sage: Psi._from_complete_on_basis(Composition([1,2]))
                1/2*Psi[1, 1, 1] + 1/2*Psi[1, 2]
                sage: Psi._from_complete_on_basis(Composition([1,1,1]))
                Psi[1, 1, 1]
            """
            # TODO: make this comment into a reference in the doctest (same thing elsewhere)
            # Proposition 4.5 of NCSF I article
            one = self.base_ring().one()
            return self.sum_of_terms( ( (J, one/coeff_pi(J,I)) for J in I.finer() ),
                                      distinct=True )

        def _to_complete_on_basis(self, I):
            r"""
            Expand a Psi basis element of non-commutative symmetric functions
            in the complete basis.

            INPUT:

            - ``I`` -- a composition

            OUTPUT:

            - The expansion of the Psi function indexed by ``I`` in the
              complete basis.

            TESTS::

                sage: S = NonCommutativeSymmetricFunctions(QQ).complete()
                sage: Psi = NonCommutativeSymmetricFunctions(QQ).Psi()
                sage: Psi._to_complete_on_basis(Composition([1]))
                S[1]
                sage: Psi._to_complete_on_basis(Composition([2]))
                -S[1, 1] + 2*S[2]
                sage: Psi._to_complete_on_basis(Composition([1,1]))
                S[1, 1]
                sage: Psi._to_complete_on_basis(Composition([3]))
                S[1, 1, 1] - 2*S[1, 2] - S[2, 1] + 3*S[3]
                sage: Psi._to_complete_on_basis(Composition([2,1]))
                -S[1, 1, 1] + 2*S[2, 1]
                sage: Psi._to_complete_on_basis(Composition([1,2]))
                -S[1, 1, 1] + 2*S[1, 2]
                sage: Psi._to_complete_on_basis(Composition([1,1,1]))
                S[1, 1, 1]
            """
            # Proposition 4.5 of NCSF I article
            minus_one = -self.base_ring().one()
            complete = self.realization_of().complete()
            return complete.sum_of_terms( ( (J, minus_one**(len(J)+len(I))*coeff_lp(J,I))
                                            for J in I.finer() ),
                                          distinct=True )

        def internal_product_on_basis_by_bracketing(self, I, J):
            r"""
            The internal product of two elements of the Psi basis.

            See :meth:`~sage.combinat.ncsf_qsym.generic_basis_code.GradedModulesWithInternalProduct.ElementMethods.internal_product`
            for a thorough documentation of this operation.

            This is an implementation using [NCSF2]_ Lemma 3.10.
            It is fast when the length of `I` is small, but can get
            very slow otherwise. Therefore it is not being used by
            default for internally multiplying Psi functions.

            INPUT:

            - ``I``, ``J`` -- compositions

            OUTPUT:

            - The internal product of the elements of the Psi basis of
              `NSym` indexed by ``I`` and ``J``, expressed in the Psi
              basis.

            AUTHORS:

            - Travis Scrimshaw, 29 Mar 2014

            EXAMPLES::

                sage: N = NonCommutativeSymmetricFunctions(QQ)
                sage: Psi = N.Psi()
                sage: Psi.internal_product_on_basis_by_bracketing([2,2],[1,2,1])
                0
                sage: Psi.internal_product_on_basis_by_bracketing([1,2,1],[2,1,1])
                4*Psi[1, 2, 1]
                sage: Psi.internal_product_on_basis_by_bracketing([2,1,1],[1,2,1])
                4*Psi[2, 1, 1]
                sage: Psi.internal_product_on_basis_by_bracketing([1,2,1], [1,1,1,1])
                0
                sage: Psi.internal_product_on_basis_by_bracketing([3,1], [1,2,1])
                -Psi[1, 2, 1] + Psi[2, 1, 1]
                sage: Psi.internal_product_on_basis_by_bracketing([1,2,1], [3,1])
                0
                sage: Psi.internal_product_on_basis_by_bracketing([2,2],[1,2])
                0
                sage: Psi.internal_product_on_basis_by_bracketing([4], [1,2,1])
                -Psi[1, 1, 2] + 2*Psi[1, 2, 1] - Psi[2, 1, 1]

            TESTS:

            The internal product computed by this method is identical with
            the one obtained by coercion to the complete basis::

                sage: S = N.S()
                sage: def psi_int_test(n):
                ....:     for I in Compositions(n):
                ....:         for J in Compositions(n):
                ....:             a = S(Psi.internal_product_on_basis_by_bracketing(I, J))
                ....:             b = S(Psi[I]).internal_product(S(Psi[J]))
                ....:             if a != b:
                ....:                 return False
                ....:     return True
                sage: all( psi_int_test(i) for i in range(4) )
                True
                sage: psi_int_test(4)   # long time
                True
                sage: psi_int_test(5)   # long time
                True
            """
            # The algorithm used here is described in
            # :meth:`generic_basis_code.GradedModulesWithInternalProduct.ElementMethods.internal_product`.
            if sum(I) != sum(J):
                return self.zero()
            p = len(I)
            q = len(J)
            if p > q:
                return self.zero()
            if p == q:
                Is = sorted(I, reverse=True)
                Js = sorted(J, reverse=True)
                if Is != Js:
                    return 0
                return Partition(Is).centralizer_size() * self[I]

            # If we're still here, we must have p < q.
            def Gamma(K):
                r"""
                Compute `\Gamma_K` for a nonempty composition `K` (which
                can be encoded as a list). See the doc of
                :meth:`~sage.combinat.ncsf_qsym.generic_basis_code.GradedModulesWithInternalProduct.ElementMethods.internal_product`
                for a definition of this.
                """
                k1 = K[0]
                res = k1 * self[k1]
                for k in K[1:]:
                    Psik = self[k]
                    res = res * Psik - Psik * res
                return res

            # Special case when I = [n], there is exactly one ordered set
            #   partition and letting this case through would mean another
            #   case check during the backtracking algorithm
            if p == 1:
                return Gamma(J)

            # We now need to sum over all ordered set partitions
            # `(K_1, K_2, \ldots, K_p)` of `\{ 1, 2, \ldots, q \}`
            # into `p` parts such that
            # each `0 \leq k < p` satisfies `|J_{K_k}| = I_k`.
            # To do so, we will encode such partitions as lists
            # of subsets (which themselves are encoded as lists,
            # in increasing order, with every entry decremented by
            # 1 so as to simplify indexing).
            # We create a variable K which traverses
            # (among other things) these ordered set partitions in
            # lexicographic order (on lists of lists of integers,
            # NOT flattened). It follows a backtracking
            # algorithm; when not backtracking, the last entry
            # of its last part will be "exploring" different
            # possible values.
            K = [[-1]]
            cur_sum = 0
            # base will be the set of elements that are currently
            # not in K (again, all decremented by 1). Here, the
            # last entry of the last part of K does not count as
            # being in K when we are between ordered set partitions.
            base = set(range(q))

            result = self.zero()
            while True:
                # If K is too long or there is nothing more to add:
                # backtrack by removing the last part of K.
                if len(K) > p or not base:
                    # Remove the last part from K.
                    base.union(K.pop()[:-1])
                    # We don't need checks here since p > 0 and all parts
                    #   have size > 0 or we couldn't have added everything to the first
                    part = K[-1]
                    base.add(part[-1])
                    # Similarly, we can just continue on
                else:
                    part = K[-1]
                # part is now the last part of K.

                # Find a part `K_k` such that `|J_{K_k}| = I_k`
                Ik = I[len(K) - 1] # -1 for indexing
                cur_sum = sum(J[j] for j in part[:-1]) # The last entry hasn't been added yet

                while cur_sum != Ik:
                    part[-1] += 1
                    # If we can't add the value (because it is too large
                    #    for the base): backtrack
                    if part[-1] >= q:
                        part.pop()
                        if not part:
                            break
                        base.add(part[-1])
                        cur_sum -= J[part[-1]]
                    elif part[-1] in base and cur_sum + J[part[-1]] <= Ik:
                        cur_sum += J[part[-1]]
                        base.remove(part[-1])
                        if cur_sum < Ik: # Still more work to do
                            part.append(part[-1])

                # If the last part is empty (i.e. we didn't find a part): backtrack
                if not part:
                    K.pop()
                    if not K:
                        break
                    base.add(K[-1][-1])
                    continue

                if not base and len(K) == p:
                    # We've found such a set partition
                    result += self.prod(Gamma(tuple(J[j] for j in S)) for S in K)
                    base.add(part[-1])
                else:
                    # Otherwise create a new part
                    K.append([-1])

            return result

        class Element(CombinatorialFreeModule.Element):

            def verschiebung(self, n):
                r"""
                Return the image of the noncommutative symmetric function
                ``self`` under the `n`-th Verschiebung operator.

                The `n`-th Verschiebung operator `\mathbf{V}_n` is defined
                to be the map from the `\mathbf{k}`-algebra of noncommutative
                symmetric functions to itself that sends the complete function
                `S^I` indexed by a composition `I = (i_1, i_2, \ldots , i_k)`
                to `S^{(i_1/n, i_2/n, \ldots , i_k/n)}` if all of the numbers
                `i_1, i_2, \ldots, i_k` are divisible by `n`, and to `0`
                otherwise. This operator `\mathbf{V}_n` is a Hopf algebra
                endomorphism. For every positive integer `r` with `n \mid r`,
                it satisfies

                .. MATH::

                    \mathbf{V}_n(S_r) = S_{r/n},
                    \quad \mathbf{V}_n(\Lambda_r) = (-1)^{r - r/n} \Lambda_{r/n},
                    \quad \mathbf{V}_n(\Psi_r) = n \Psi_{r/n},
                    \quad \mathbf{V}_n(\Phi_r) = n \Phi_{r/n}

                (where `S_r` denotes the `r`-th complete non-commutative
                symmetric function, `\Lambda_r` denotes the `r`-th elementary
                non-commutative symmetric function, `\Psi_r` denotes the `r`-th
                power-sum non-commutative symmetric function of the first kind,
                and `\Phi_r` denotes the `r`-th power-sum non-commutative
                symmetric function of the second kind). For every positive
                integer `r` with `n \nmid r`, it satisfes

                .. MATH::

                    \mathbf{V}_n(S_r) = \mathbf{V}_n(\Lambda_r)
                    = \mathbf{V}_n(\Psi_r) = \mathbf{V}_n(\Phi_r) = 0.

                The `n`-th Verschiebung operator is also called the `n`-th
                Verschiebung endomorphism.

                It is a lift of the `n`-th Verschiebung operator on the ring
                of symmetric functions (
                :meth:`sage.combinat.sf.sfa.SymmetricFunctionAlgebra_generic_Element.verschiebung`
                ) to the ring of noncommutative symmetric functions.

                The action of the `n`-th Verschiebung operator can also be
                described on the ribbon Schur functions. Namely, every
                composition `I` of size `n \ell` satisfies

                .. MATH::

                    \mathbf{V}_n ( R_I )
                    = (-1)^{\ell(I) - \ell(J)} \cdot R_{J / n},

                where `J` denotes the meet of the compositions `I` and
                `(\underbrace{n, n, \ldots, n}_{|I|/n \mbox{ times}})`,
                where `\ell(I)` is the length of `I`, and
                where `J / n` denotes the composition obtained by
                dividing every entry of `J` by `n`.
                For a composition `I` of size not divisible by `n`, we
                have `\mathbf{V}_n ( R_I ) = 0`.

                .. SEEALSO::

                    :meth:`sage.combinat.ncsf_qsym.ncsf.NonCommutativeSymmeticFunctions.Bases.ElementMethods.verschiebung`,
                    :meth:`sage.combinat.ncsf_qsym.qsym.QuasiSymmetricFunctions.Bases.ElementMethods.frobenius`,
                    :meth:`sage.combinat.sf.sfa.SymmetricFunctionAlgebra_generic_Element.verschiebung`

                INPUT:

                - ``n`` -- a positive integer

                OUTPUT:

                The result of applying the `n`-th Verschiebung operator (on the
                ring of noncommutative symmetric functions) to ``self``.

                EXAMPLES::

                    sage: NSym = NonCommutativeSymmetricFunctions(ZZ)
                    sage: Psi = NSym.Psi()
                    sage: Psi([4,2]).verschiebung(2)
                    4*Psi[2, 1]
                    sage: Psi([2,4]).verschiebung(2)
                    4*Psi[1, 2]
                    sage: Psi([6]).verschiebung(2)
                    2*Psi[3]
                    sage: Psi([2,1]).verschiebung(3)
                    0
                    sage: Psi([3]).verschiebung(2)
                    0
                    sage: Psi([]).verschiebung(2)
                    Psi[]
                    sage: Psi([5, 1]).verschiebung(3)
                    0
                    sage: Psi([5, 1]).verschiebung(6)
                    0
                    sage: Psi([5, 1]).verschiebung(2)
                    0
                    sage: Psi([1, 2, 3, 1]).verschiebung(7)
                    0
                    sage: Psi([7]).verschiebung(7)
                    7*Psi[1]
                    sage: Psi([1, 2, 3, 1]).verschiebung(5)
                    0
                    sage: (Psi[1] - Psi[2] + 2*Psi[3]).verschiebung(1)
                    Psi[1] - Psi[2] + 2*Psi[3]

                TESTS:

                The current implementation on the Psi basis gives the
                same results as the default implementation::

                    sage: S = NSym.S()
                    sage: def test_psi(N, n):
                    ....:     for I in Compositions(N):
                    ....:         if S(Psi[I].verschiebung(n)) != S(Psi[I]).verschiebung(n):
                    ....:             return False
                    ....:     return True
                    sage: test_psi(4, 2)
                    True
                    sage: test_psi(6, 2)
                    True
                    sage: test_psi(6, 3)
                    True
                    sage: test_psi(8, 4)     # long time
                    True
                """
                parent = self.parent()
                C = parent._indices
                return parent.sum_of_terms([(C([i // n for i in I]),
                                            coeff * (n ** len(I)))
                                            for (I, coeff) in self
                                            if all(i % n == 0 for i in I)],
                                           distinct=True)

    class Phi(CombinatorialFreeModule, BindableClass):
        r"""
        The Hopf algebra of non-commutative symmetric functions in the
        Phi basis.

        The Phi basis is defined in Definition 3.4 of [NCSF1]_, where
        it is denoted by `(\Phi^I)_I`. It is a multiplicative basis, and
        is connected to the elementary generators `\Lambda_i` of the ring
        of non-commutative symmetric functions by the following relation:
        Define a non-commutative symmetric function `\Phi_n` for every
        positive integer `n` by the power series identity

        .. MATH::

            \sum_{k\geq 1} t^k \frac{1}{k} \Phi_k
            = -\log \left( \sum_{k \geq 0} (-t)^k \Lambda_k \right),

        with `\Lambda_0` denoting `1`. For every composition
        `(i_1, i_2, \ldots, i_k)`, we have
        `\Phi^{(i_1, i_2, \ldots, i_k)}
        = \Phi_{i_1} \Phi_{i_2} \cdots \Phi_{i_k}`.

        The `\Phi`-basis is well-defined only when the base ring is a
        `\QQ`-algebra. The elements of the `\Phi`-basis are known as the
        "power-sum non-commutative symmetric functions of the second
        kind".

        The generators `\Phi_n` are related to the (first) Eulerian
        idempotents in the descent algebras of the symmetric groups (see
        [NCSF1]_, 5.4 for details).

        EXAMPLES::

            sage: NCSF = NonCommutativeSymmetricFunctions(QQ)
            sage: Phi = NCSF.Phi(); Phi
            Non-Commutative Symmetric Functions over the Rational Field in the Phi basis
            sage: Phi.an_element()
            2*Phi[] + 2*Phi[1] + 3*Phi[1, 1]
        """
        def __init__(self, NCSF):
            r"""
            TESTS:

            We include a sanity test to verify the conversion to
            and from the complete basis works the way it should::

                sage: S = NonCommutativeSymmetricFunctions(QQ).complete()
                sage: Phi = NonCommutativeSymmetricFunctions(QQ).Phi(); Phi
                Non-Commutative Symmetric Functions over the Rational Field in the Phi basis
                sage: all(S(Phi(S[comp])) == S[comp] for comp in Compositions(5))
                True
                sage: all(Phi(S(Phi[comp])) == Phi[comp] for comp in Compositions(5))
                True

            """
            CombinatorialFreeModule.__init__(self, NCSF.base_ring(), Compositions(),
                                             prefix='Phi', bracket=False,
                                             category=NCSF.MultiplicativeBasesOnPrimitiveElements())

        def _from_complete_on_basis(self, I):
            r"""
            Expand a complete basis element of non-commutative symmetric
            functions in the Phi basis.

            INPUT:

            - ``I`` -- a composition

            OUTPUT:

            - The expansion of the complete function indexed by ``I`` in the
              Phi basis.

            TESTS::

                sage: S = NonCommutativeSymmetricFunctions(QQ).complete()
                sage: Phi = NonCommutativeSymmetricFunctions(QQ).Phi()
                sage: Phi._from_complete_on_basis(Composition([1]))
                Phi[1]
                sage: Phi._from_complete_on_basis(Composition([2]))
                1/2*Phi[1, 1] + 1/2*Phi[2]
                sage: Phi._from_complete_on_basis(Composition([1,1]))
                Phi[1, 1]
                sage: Phi._from_complete_on_basis(Composition([3]))
                1/6*Phi[1, 1, 1] + 1/4*Phi[1, 2] + 1/4*Phi[2, 1] + 1/3*Phi[3]
                sage: Phi._from_complete_on_basis(Composition([2,1]))
                1/2*Phi[1, 1, 1] + 1/2*Phi[2, 1]
                sage: Phi._from_complete_on_basis(Composition([1,2]))
                1/2*Phi[1, 1, 1] + 1/2*Phi[1, 2]
                sage: Phi._from_complete_on_basis(Composition([1,1,1]))
                Phi[1, 1, 1]
            """
            # Proposition 4.9 of NCSF I article
            one = self.base_ring().one()
            return self.sum_of_terms( ( (J, one / coeff_sp(J,I)) for J in I.finer() ),
                                      distinct=True )

        def _to_complete_on_basis(self, I):
            r"""
            Expand a Phi basis element of non-commutative symmetric functions
            in the complete basis.

            INPUT:

            - ``I`` -- a composition

            OUTPUT:

            - The expansion of the Phi function indexed by ``I`` in the
              complete basis.

            TESTS::

                sage: S = NonCommutativeSymmetricFunctions(QQ).complete()
                sage: Phi = NonCommutativeSymmetricFunctions(QQ).Phi()
                sage: Phi._to_complete_on_basis(Composition([1]))
                S[1]
                sage: Phi._to_complete_on_basis(Composition([2]))
                -S[1, 1] + 2*S[2]
                sage: Phi._to_complete_on_basis(Composition([1,1]))
                S[1, 1]
                sage: Phi._to_complete_on_basis(Composition([3]))
                S[1, 1, 1] - 3/2*S[1, 2] - 3/2*S[2, 1] + 3*S[3]
                sage: Phi._to_complete_on_basis(Composition([2,1]))
                -S[1, 1, 1] + 2*S[2, 1]
                sage: Phi._to_complete_on_basis(Composition([1,2]))
                -S[1, 1, 1] + 2*S[1, 2]
                sage: Phi._to_complete_on_basis(Composition([1,1,1]))
                S[1, 1, 1]
            """
            # Proposition 4.9 of NCSF I article
            minus_one = -self.base_ring().one()
            complete = self.realization_of().complete()
            return complete.sum_of_terms( ( (J, minus_one**(len(J)+len(I)) * prod(I) / coeff_ell(J,I))
                                            for J in I.finer() ),
                                          distinct=True )

        class Element(CombinatorialFreeModule.Element):

            def verschiebung(self, n):
                r"""
                Return the image of the noncommutative symmetric function
                ``self`` under the `n`-th Verschiebung operator.

                The `n`-th Verschiebung operator `\mathbf{V}_n` is defined
                to be the map from the `\mathbf{k}`-algebra of noncommutative
                symmetric functions to itself that sends the complete function
                `S^I` indexed by a composition `I = (i_1, i_2, \ldots , i_k)`
                to `S^{(i_1/n, i_2/n, \ldots , i_k/n)}` if all of the numbers
                `i_1, i_2, \ldots, i_k` are divisible by `n`, and to `0`
                otherwise. This operator `\mathbf{V}_n` is a Hopf algebra
                endomorphism. For every positive integer `r` with `n \mid r`,
                it satisfies

                .. MATH::

                    \mathbf{V}_n(S_r) = S_{r/n},
                    \quad \mathbf{V}_n(\Lambda_r) = (-1)^{r - r/n} \Lambda_{r/n},
                    \quad \mathbf{V}_n(\Psi_r) = n \Psi_{r/n},
                    \quad \mathbf{V}_n(\Phi_r) = n \Phi_{r/n}

                (where `S_r` denotes the `r`-th complete non-commutative
                symmetric function, `\Lambda_r` denotes the `r`-th elementary
                non-commutative symmetric function, `\Psi_r` denotes the `r`-th
                power-sum non-commutative symmetric function of the first kind,
                and `\Phi_r` denotes the `r`-th power-sum non-commutative
                symmetric function of the second kind). For every positive
                integer `r` with `n \nmid r`, it satisfes

                .. MATH::

                    \mathbf{V}_n(S_r) = \mathbf{V}_n(\Lambda_r)
                    = \mathbf{V}_n(\Psi_r) = \mathbf{V}_n(\Phi_r) = 0.

                The `n`-th Verschiebung operator is also called the `n`-th
                Verschiebung endomorphism.

                It is a lift of the `n`-th Verschiebung operator on the ring
                of symmetric functions (
                :meth:`sage.combinat.sf.sfa.SymmetricFunctionAlgebra_generic_Element.verschiebung`
                ) to the ring of noncommutative symmetric functions.

                The action of the `n`-th Verschiebung operator can also be
                described on the ribbon Schur functions. Namely, every
                composition `I` of size `n \ell` satisfies

                .. MATH::

                    \mathbf{V}_n ( R_I )
                    = (-1)^{\ell(I) - \ell(J)} \cdot R_{J / n},

                where `J` denotes the meet of the compositions `I` and
                `(\underbrace{n, n, \ldots, n}_{|I|/n \mbox{ times}})`,
                where `\ell(I)` is the length of `I`, and
                where `J / n` denotes the composition obtained by
                dividing every entry of `J` by `n`.
                For a composition `I` of size not divisible by `n`, we
                have `\mathbf{V}_n ( R_I ) = 0`.

                .. SEEALSO::

                    :meth:`sage.combinat.ncsf_qsym.ncsf.NonCommutativeSymmeticFunctions.Bases.ElementMethods.verschiebung`,
                    :meth:`sage.combinat.ncsf_qsym.qsym.QuasiSymmetricFunctions.Bases.ElementMethods.frobenius`,
                    :meth:`sage.combinat.sf.sfa.SymmetricFunctionAlgebra_generic_Element.verschiebung`

                INPUT:

                - ``n`` -- a positive integer

                OUTPUT:

                The result of applying the `n`-th Verschiebung operator (on the
                ring of noncommutative symmetric functions) to ``self``.

                EXAMPLES::

                    sage: NSym = NonCommutativeSymmetricFunctions(ZZ)
                    sage: Phi = NSym.Phi()
                    sage: Phi([4,2]).verschiebung(2)
                    4*Phi[2, 1]
                    sage: Phi([2,4]).verschiebung(2)
                    4*Phi[1, 2]
                    sage: Phi([6]).verschiebung(2)
                    2*Phi[3]
                    sage: Phi([2,1]).verschiebung(3)
                    0
                    sage: Phi([3]).verschiebung(2)
                    0
                    sage: Phi([]).verschiebung(2)
                    Phi[]
                    sage: Phi([5, 1]).verschiebung(3)
                    0
                    sage: Phi([5, 1]).verschiebung(6)
                    0
                    sage: Phi([5, 1]).verschiebung(2)
                    0
                    sage: Phi([1, 2, 3, 1]).verschiebung(7)
                    0
                    sage: Phi([7]).verschiebung(7)
                    7*Phi[1]
                    sage: Phi([1, 2, 3, 1]).verschiebung(5)
                    0
                    sage: (Phi[1] - Phi[2] + 2*Phi[3]).verschiebung(1)
                    Phi[1] - Phi[2] + 2*Phi[3]

                TESTS:

                The current implementation on the Phi basis gives the
                same results as the default implementation::

                    sage: S = NSym.S()
                    sage: def test_phi(N, n):
                    ....:     for I in Compositions(N):
                    ....:         if S(Phi[I].verschiebung(n)) != S(Phi[I]).verschiebung(n):
                    ....:             return False
                    ....:     return True
                    sage: test_phi(4, 2)
                    True
                    sage: test_phi(6, 2)
                    True
                    sage: test_phi(6, 3)
                    True
                    sage: test_phi(8, 4)     # long time
                    True
                """
                parent = self.parent()
                C = parent._indices
                return parent.sum_of_terms([(C([i // n for i in I]),
                                            coeff * (n ** len(I)))
                                            for (I, coeff) in self
                                            if all(i % n == 0 for i in I)],
                                           distinct=True)

            def star_involution(self):
                r"""
                Return the image of the noncommutative symmetric function
                ``self`` under the star involution.

                The star involution is defined as the algebra antihomomorphism
                `NCSF \to NCSF` which, for every positive integer `n`, sends
                the `n`-th complete non-commutative symmetric function `S_n` to
                `S_n`. Denoting by `f^{\ast}` the image of an element
                `f \in NCSF` under this star involution, it can be shown that
                every composition `I` satisfies

                .. MATH::

                    (S^I)^{\ast} = S^{I^r}, \quad
                    (\Lambda^I)^{\ast} = \Lambda^{I^r}, \quad
                    R_I^{\ast} = R_{I^r}, \quad
                    (\Phi^I)^{\ast} = \Phi^{I^r},

                where `I^r` denotes the reversed composition of `I`, and
                standard notations for classical bases of `NCSF` are being used
                (`S` for the complete basis, `\Lambda` for the elementary basis,
                `R` for the ribbon basis, and `\Phi` for that of the power-sums
                of the second kind). The star involution is an involution and a
                coalgebra automorphism of `NCSF`. It is an automorphism of the
                graded vector space `NCSF`. Under the canonical isomorphism
                between the `n`-th graded component of `NCSF` and the descent
                algebra of the symmetric group `S_n` (see
                :meth:`to_descent_algebra`), the star involution (restricted to
                the `n`-th graded component) corresponds to the automorphism
                of the descent algebra given by
                `x \mapsto \omega_n x \omega_n`, where `\omega_n` is the
                permutation `(n, n-1, \ldots, 1) \in S_n` (written here in
                one-line notation). If `\pi` denotes the projection from `NCSF`
                to the ring of symmetric functions
                (:meth:`to_symmetric_function`), then `\pi(f^{\ast}) = \pi(f)`
                for every `f \in NCSF`.

                The star involution on `NCSF` is adjoint to the star involution
                on `QSym` by the standard adjunction between `NCSF` and `QSym`.

                The star involution has been denoted by `\rho` in [LMvW13]_,
                section 3.6.
                See [NCSF2]_, section 2.3 for the properties of this map.

                .. SEEALSO::

                    :meth:`sage.combinat.ncsf_qsym.ncsf.NonCommutativeSymmeticFunctions.Bases.ElementMethods.star_involution`,
                    :meth:`sage.combinat.ncsf_qsym.ncsf.NonCommutativeSymmeticFunctions.Bases.ElementMethods.psi_involution`,
                    :meth:`sage.combinat.ncsf_qsym.qsym.QuasiSymmetricFunctions.Bases.ElementMethods.star_involution`.

                EXAMPLES::

                    sage: NSym = NonCommutativeSymmetricFunctions(QQ)
                    sage: Phi = NSym.Phi()
                    sage: Phi[3,1,1,4].star_involution()
                    Phi[4, 1, 1, 3]
                    sage: Phi[4,2,1].star_involution()
                    Phi[1, 2, 4]
                    sage: (Phi[1,4] - Phi[2,3] + 2*Phi[5,4] - 3*Phi[3] + 4*Phi[[]]).star_involution()
                    4*Phi[] - 3*Phi[3] - Phi[3, 2] + Phi[4, 1] + 2*Phi[4, 5]
                    sage: (Phi[3,3] + 3*Phi[1]).star_involution()
                    3*Phi[1] + Phi[3, 3]
                    sage: Phi([2,1]).star_involution()
                    Phi[1, 2]

                The implementation at hand is tailored to the Phi basis.
                It is equivalent to the generic implementation via the
                complete basis::

                    sage: S = NSym.S()
                    sage: all( S(Phi[I].star_involution()) == S(Phi[I]).star_involution()
                    ....:      for I in Compositions(4) )
                    True
                """
                parent = self.parent()
                dct = {I.reversed(): coeff for (I, coeff) in self}
                return parent._from_dict(dct)

            def psi_involution(self):
                r"""
                Return the image of the noncommutative symmetric function
                ``self`` under the involution `\psi`.

                The involution `\psi` is defined as the linear map
                `NCSF \to NCSF` which, for every composition `I`, sends the
                complete noncommutative symmetric function `S^I` to the
                elementary noncommutative symmetric function `\Lambda^I`.
                It can be shown that every composition `I` satisfies

                .. MATH::

                    \psi(R_I) = R_{I^c}, \quad \psi(S^I) = \Lambda^I, \quad
                    \psi(\Lambda^I) = S^I, \quad
                    \psi(\Phi^I) = (-1)^{|I| - \ell(I)} \Phi^I

                where `I^c` denotes the complement of the composition `I`, and
                `\ell(I)` denotes the length of `I`, and where standard
                notations for classical bases of `NCSF` are being used
                (`S` for the complete basis, `\Lambda` for the elementary basis,
                `\Phi` for the basis of the power sums of the second kind,
                and `R` for the ribbon basis). The map `\psi` is an involution
                and a graded Hopf algebra automorphism of `NCSF`. If `\pi`
                denotes the projection from `NCSF` to the ring of symmetric
                functions (:meth:`to_symmetric_function`), then
                `\pi(\psi(f)) = \omega(\pi(f))` for every `f \in NCSF`, where
                the `\omega` on the right hand side denotes the omega
                automorphism of `Sym`.

                The involution `\psi` of `NCSF` is adjoint to the involution
                `\psi` of `QSym` by the standard adjunction between `NCSF` and
                `QSym`.

                The involution `\psi` has been denoted by `\psi` in [LMvW13]_,
                section 3.6.

                .. SEEALSO::

                    :meth:`sage.combinat.ncsf_qsym.ncsf.NonCommutativeSymmeticFunctions.Bases.ElementMethods.psi_involution`,
                    :meth:`sage.combinat.ncsf_qsym.qsym.QuasiSymmetricFunctions.Bases.ElementMethods.psi_involution`,
                    :meth:`sage.combinat.ncsf_qsym.ncsf.NonCommutativeSymmeticFunctions.Bases.ElementMethods.star_involution`.

                EXAMPLES::

                    sage: NSym = NonCommutativeSymmetricFunctions(QQ)
                    sage: Phi = NSym.Phi()
                    sage: Phi[3,2].psi_involution()
                    -Phi[3, 2]
                    sage: Phi[2,2].psi_involution()
                    Phi[2, 2]
                    sage: Phi[[]].psi_involution()
                    Phi[]
                    sage: (Phi[2,1] - 2*Phi[2]).psi_involution()
                    2*Phi[2] - Phi[2, 1]
                    sage: Phi(0).psi_involution()
                    0

                The implementation at hand is tailored to the Phi basis.
                It is equivalent to the generic implementation via the
                ribbon basis::

                    sage: R = NSym.R()
                    sage: all( R(Phi[I].psi_involution()) == R(Phi[I]).psi_involution()
                    ....:      for I in Compositions(4) )
                    True
                """
                parent = self.parent()
                dct = {I: (-1) ** (I.size() - len(I)) * coeff for (I, coeff) in self}
                return parent._from_dict(dct)

    class Monomial(CombinatorialFreeModule, BindableClass):
        def __init__(self, NCSF):
            r"""
            The monomial basis defined in Tevlin's paper [Tev2007]_. It
            is the basis denoted by `(M^I)_I` in that paper.

            The Monomial basis is well-defined only when the base ring is a
            `\QQ`-algebra.

            TESTS::

                sage: NCSF = NonCommutativeSymmetricFunctions(QQ)
                sage: nM = NCSF.monomial(); nM
                Non-Commutative Symmetric Functions over the Rational Field in the Monomial basis
                sage: nM([1,1])*nM([2])
                3*nM[1, 1, 2] + nM[1, 3] + nM[2, 2]
                sage: R = NCSF.ribbon()
                sage: nM(R[1,3,1])
                11*nM[1, 1, 1, 1, 1] + 8*nM[1, 1, 2, 1] + 8*nM[1, 2, 1, 1] + 5*nM[1, 3, 1] + 8*nM[2, 1, 1, 1] + 5*nM[2, 2, 1] + 5*nM[3, 1, 1] + 2*nM[4, 1]
            """
            CombinatorialFreeModule.__init__(self, NCSF.base_ring(), Compositions(),
                                             prefix='nM', bracket=False,
                                             category=NCSF.Bases())
            category = self.category()

            NCSF = NonCommutativeSymmetricFunctions(self.base_ring())
            S = NCSF.complete()
            Psi = NCSF.Psi()
            to_S = self.module_morphism(
                    on_basis = self._to_complete_on_basis,
                    codomain = S,
                    category = category)
            to_S.register_as_coercion()

            from_psi = Psi.module_morphism(
                        on_basis = self._from_psi_on_basis,
                        codomain = self,
                        category = category)
            from_psi.register_as_coercion()

        def _to_complete_on_basis(self, I):
            r"""
            Expand a Monomial basis element of non-commutative symmetric functions
            in the complete basis.

            INPUT:

            - ``I`` -- a composition

            OUTPUT:

            - The expansion of the Monomial function indexed by ``I`` in
              the complete basis.

            TESTS::

                sage: S = NonCommutativeSymmetricFunctions(QQ).complete()
                sage: nM = NonCommutativeSymmetricFunctions(QQ).nM()
                sage: nM._to_complete_on_basis(Composition([1,1,1]))
                S[1, 1, 1] - S[1, 2] - S[2, 1] + S[3]
                sage: nM._to_complete_on_basis(Composition([1,2]))
                -S[1, 1, 1] + 2*S[1, 2] + 1/2*S[2, 1] - 3/2*S[3]
                sage: nM._to_complete_on_basis(Composition([2,1]))
                -S[1, 1, 1] + S[1, 2] + 3/2*S[2, 1] - 3/2*S[3]
                sage: nM._to_complete_on_basis(Composition([3]))
                S[1, 1, 1] - 2*S[1, 2] - S[2, 1] + 3*S[3]
            """
            S = NonCommutativeSymmetricFunctions(self.base_ring()).S()
            return S.sum_of_terms( ( (K, m_to_s_stat(self.base_ring(),I,K))
                                     for K in Compositions(sum(I)) ),
                                   distinct=True )
            # Note: sum(I) works both if I is a list and if I is a composition
            # (although the latter case doesn't work in IPython, cf.
            # :trac:`15163`).

        def _from_psi_on_basis(self, I):
            r"""
            Expand a Psi basis element of non-commutative symmetric functions
            in the Monomial basis.

            INPUT:

            - ``self`` - the Monomial basis of non-commutative symmetric functions
            - ``I`` - a composition

            OUTPUT:

            - The expansion of the Psi function indexed by ``I`` into the Monomial
              basis.

            TESTS::

                sage: nM=NonCommutativeSymmetricFunctions(QQ).nM()
                sage: nM._from_psi_on_basis(Composition([3]))
                nM[3]
                sage: nM._from_psi_on_basis(Composition([1,2]))
                2*nM[1, 2] + nM[3]
                sage: nM._from_psi_on_basis(Composition([2,1]))
                2*nM[2, 1] + nM[3]
                sage: nM._from_psi_on_basis(Composition([1,1,1]))
                6*nM[1, 1, 1] + 2*nM[1, 2] + 4*nM[2, 1] + nM[3]
            """
            M = NonCommutativeSymmetricFunctions(self.base_ring()).nM()
            sum_of_elements = M.zero()
            for J in Compositions(I.size()):
                if I.is_finer(J):
                    len_of_J = len(J)
                    p = [0] + self._indices(I).refinement_splitting_lengths(J).partial_sums()
                    sum_of_elements += prod( (len_of_J - k)**(p[k+1]-p[k]) for k in range(len_of_J) ) * M(J)
            return sum_of_elements

    nM = monomial = Monomial

    class Immaculate(CombinatorialFreeModule, BindableClass):
        def __init__(self, NCSF):
            r"""
            The immaculate basis of the non-commutative symmetric
            functions. This basis first appears in Berg, Bergeron,
            Saliola, Serrano and Zabrocki's [BBSSZ2012]_. It can be
            described as the family `(\mathfrak{S}_{\alpha})`, where
            `\alpha` runs over all compositions, and
            `\mathfrak{S}_{\alpha}` denotes the immaculate function
            corresponding to `\alpha` (see
            :meth:`~sage.combinat.ncsf_qsym.ncsf.NonCommutativeSymmetricFunctions.Bases.ParentMethods.immaculate_function`).

            .. WARNING::

                This *basis* contains only the immaculate functions
                indexed by compositions (i.e., finite sequences of
                positive integers). To obtain the remaining immaculate
                functions (sensu lato), use the
                :meth:`~sage.combinat.ncsf_qsym.ncsf.NonCommutativeSymmetricFunctions.Bases.ParentMethods.immaculate_function`
                method. Calling the immaculate *basis* with a list
                which is not a composition will currently return
                garbage!

            EXAMPLES::

                sage: NCSF = NonCommutativeSymmetricFunctions(QQ)
                sage: I = NCSF.I()
                sage: I([1,3,2])*I([1])
                I[1, 3, 2, 1] + I[1, 3, 3] + I[1, 4, 2] + I[2, 3, 2]
                sage: I([1])*I([1,3,2])
                I[1, 1, 3, 2] - I[2, 2, 1, 2] - I[2, 2, 2, 1] - I[2, 2, 3] - I[3, 2, 2]
                sage: I([1,3])*I([1,1])
                I[1, 3, 1, 1] + I[1, 4, 1] + I[2, 3, 1] + I[2, 4]
                sage: I([3,1])*I([2,1])
                I[3, 1, 2, 1] + I[3, 2, 1, 1] + I[3, 2, 2] + I[3, 3, 1] + I[4, 1, 1, 1] + I[4, 1, 2] + 2*I[4, 2, 1] + I[4, 3] + I[5, 1, 1] + I[5, 2]
                sage: R = NCSF.ribbon()
                sage: I(R[1,3,1])
                I[1, 3, 1] + I[2, 2, 1] + I[2, 3] + I[3, 1, 1] + I[3, 2]
                sage: R(I(R([2,1,3])))
                R[2, 1, 3]
            """
            CombinatorialFreeModule.__init__(self, NCSF.base_ring(), Compositions(),
                                             prefix='I', bracket=False,
                                             category=NCSF.Bases())
            category = self.category()
            S = self.realization_of().complete()
            to_S = self.module_morphism(
                    on_basis = self._to_complete_on_basis,
                    codomain = S,
                    category = category)
            to_S.register_as_coercion()

            from_S = S.module_morphism(
                        on_basis = self._from_complete_on_basis,
                        codomain = self,
                        category = category)
            from_S.register_as_coercion()

        def _realization_name(self):
            r"""
            TESTS::

                sage: N = NonCommutativeSymmetricFunctions(QQ)
                sage: I = N.I()
                sage: I._realization_name()
                'Immaculate'
            """
            return "Immaculate"

        def _H(self, alpha):
            r"""
            Return the complete basis element indexed by a list ``alpha`` if
            the list happens to be a composition (possibly with `0`s
            interspersed). Otherwise, return `0`.

            INPUT:

            - ``alpha`` -- a list

            OUTPUT:

            - the complete basis element indexed by ``alpha`` (with any
              zeroes removed) if all entries of ``alpha`` are nonnegative;
              otherwise, `0`

            EXAMPLES::

                sage: I=NonCommutativeSymmetricFunctions(QQ).I()
                sage: I._H([2,0,1])
                S[2, 1]
                sage: I._H([2,0,1,-1])
                0
                sage: I._H([1,0,2])
                S[1, 2]
            """
            S = NonCommutativeSymmetricFunctions(self.base_ring()).complete()
            if any( d < 0 for d in alpha ):
                return S.zero()
            return S( [ d for d in alpha if d > 0 ] )

        @cached_method
        def _to_complete_on_basis(self, alpha):
            r"""
            Return the expansion of an Immaculate basis element in the
            complete basis.

            INPUT:

            - ``alpha`` -- a composition

            OUTPUT:

            - The expansion in the complete basis of the basis element
              of the Immaculate basis ``self`` indexed by the
              composition ``alpha``.

            EXAMPLES::

                sage: I=NonCommutativeSymmetricFunctions(QQ).I()
                sage: I._to_complete_on_basis(Composition([]))
                S[]
                sage: I._to_complete_on_basis(Composition([2,1,3]))
                S[2, 1, 3] - S[2, 2, 2] + S[3, 2, 1] - S[3, 3] - S[4, 1, 1] + S[4, 2]
            """
            alpha_list = alpha._list
            if not alpha_list:
                return self._H([])
            if alpha_list == [1]:
                return self._H([1])
            la = len(alpha_list)
            S = NonCommutativeSymmetricFunctions(self.base_ring()).complete()
            return S.sum( sigma.signature()*self._H( [alpha_list[i]+sigma[i]-(i+1) for i in range(la)] )
                          for sigma in Permutations(la) )

        @cached_method
        def _from_complete_on_basis(self, comp_content):
            r"""
            Return the expansion of a complete basis element in the
            Immaculate basis.

            INPUT:

            - ``comp_content`` -- a composition

            OUTPUT:

            - The expansion in the Immaculate basis of the basis element
              of the complete basis indexed by the composition
              ``comp_content``.

            EXAMPLES::

                sage: I=NonCommutativeSymmetricFunctions(QQ).I()
                sage: I._from_complete_on_basis(Composition([]))
                I[]
                sage: I._from_complete_on_basis(Composition([2,1,3]))
                I[2, 1, 3] + I[2, 2, 2] + I[2, 3, 1] + I[2, 4] + I[3, 1, 2] + I[3, 2, 1] + 2*I[3, 3] + I[4, 1, 1] + 2*I[4, 2] + 2*I[5, 1] + I[6]
            """
            I = NonCommutativeSymmetricFunctions(self.base_ring()).I()
            if not comp_content._list:
                return I([])
            return I.sum_of_terms( ( (comp_shape, number_of_fCT(comp_content, comp_shape))
                                     for comp_shape in Compositions(sum(comp_content)) ),
                                   distinct=True )

    I = Immaculate
<|MERGE_RESOLUTION|>--- conflicted
+++ resolved
@@ -1885,15 +1885,9 @@
                     ...
                     ValueError: Not a positive integer: 0
                 """
-<<<<<<< HEAD
-                if i<1:
-                    return "Not a positive integer: %s" % `i`
-                def C(i): return self._indices([i]) if i else self._indices([])
-=======
                 if i < 1:
                     raise ValueError("Not a positive integer: {}".format(i))
-                def C(i): return self._basis_keys([i]) if i else self._basis_keys([])
->>>>>>> 12bbca02
+                def C(i): return self._indices([i]) if i else self._indices([])
                 T = self.tensor_square()
                 return T.sum_of_monomials( (C(j), C(i-j)) for j in range(0,i+1) )
 
@@ -3004,7 +2998,7 @@
                     True
                 """
                 parent = self.parent()
-                C = parent._basis_keys
+                C = parent._indices
                 return parent.sum_of_terms([(C([i // n for i in I]),
                                             coeff * (-1) ** (sum(I) * (n-1) // n))
                                             for (I, coeff) in self
