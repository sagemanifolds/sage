--- conflicted
+++ resolved
@@ -129,11 +129,7 @@
 
     return True
 
-<<<<<<< HEAD
-def mutually_orthogonal_latin_squares(n,k, partitions = False, check = True, availability=False, who_asked=tuple()):
-=======
 def mutually_orthogonal_latin_squares(n,k, partitions = False, check = True, existence=False, who_asked=tuple()):
->>>>>>> 80e319d4
     r"""
     Returns `k` Mutually Orthogonal `n\times n` Latin Squares (MOLS).
 
@@ -146,12 +142,8 @@
 
     - ``n`` (integer) -- size of the latin square.
 
-<<<<<<< HEAD
-    - ``k`` (integer) -- number of MOLS.
-=======
     - ``k`` (integer) -- number of MOLS. If ``k=None`` it is set to the largest
       value available.
->>>>>>> 80e319d4
 
     - ``partition`` (boolean) -- a Latin Square can be seen as 3 partitions of
       the `n^2` cells of the array into `n` sets of size `n`, respectively :
@@ -168,12 +160,6 @@
       partitions satisfying this intersection property instead of the `k+2` MOLS
       (though the data is exactly the same in both cases).
 
-<<<<<<< HEAD
-    - ``availability`` (boolean) -- if ``availability`` is set to ``True``, the
-      function only returns boolean answers according to whether Sage knows how
-      to build such a collection. This should be much faster than actually
-      building it.
-=======
     - ``existence`` (boolean) -- instead of building the design, returns:
 
         - ``True`` -- meaning that Sage knows how to build the design
@@ -188,7 +174,6 @@
           When ``k=None`` and ``existence=True`` the function returns an
           integer, i.e. the largest `k` such that we can build a `k` MOLS of
           order `n`.
->>>>>>> 80e319d4
 
     - ``check`` -- (boolean) Whether to check that output is correct before
       returning it. As this is expected to be useless (but we are cautious
@@ -243,14 +228,11 @@
           [4, 8, 12, 16, 20],
           [1, 5, 14, 18, 22],
           [3, 7, 11, 15, 24]]]
-<<<<<<< HEAD
-=======
 
     What is the maximum number of MOLS of size 8 that Sage knows how to build?::
 
         sage: designs.mutually_orthogonal_latin_squares(8,None,existence=True)
         7
->>>>>>> 80e319d4
 
     If you only want to know if Sage is able to build a given set of MOLS, just
     set the argument ``existence`` to ``True``::
@@ -270,57 +252,6 @@
         sage: designs.mutually_orthogonal_latin_squares(6, 4)
         Traceback (most recent call last):
         ...
-<<<<<<< HEAD
-        EmptySetError: There exist at most n-1 MOLS of size n.
-        sage: designs.mutually_orthogonal_latin_squares(6,3,availability=True)
-        False
-    """
-    from sage.combinat.designs.orthogonal_arrays import orthogonal_array
-    from sage.matrix.constructor import Matrix
-
-    if k >= n:
-        if availability:
-            return False
-        from sage.categories.sets_cat import EmptySetError
-        raise EmptySetError("There exist at most n-1 MOLS of size n.")
-
-    elif (orthogonal_array not in who_asked and
-        orthogonal_array(k+2,n,availability=True,who_asked = who_asked+(mutually_orthogonal_latin_squares,))):
-        if availability:
-            return True
-
-        OA = orthogonal_array(k+2,n,check=False, who_asked = who_asked+(mutually_orthogonal_latin_squares,))
-        OA.sort() # make sure that the first two columns are "11, 12, ..., 1n, 21, 22, ..."
-
-        # We first define matrices as lists of n^2 values
-        matrices = [[] for _ in range(k)]
-        for L in OA:
-            for i in range(2,k+2):
-                matrices[i-2].append(L[i])
-
-        # The real matrices
-        matrices = [[M[i*n:(i+1)*n] for i in range(n)] for M in matrices]
-        matrices = [Matrix(M) for M in matrices]
-
-        if partitions:
-            partitions = [[[i*n+j for j in range(n)] for i in range(n)],
-                          [[j*n+i for j in range(n)] for i in range(n)]]
-            for m in matrices:
-                partition = [[] for i in range(n)]
-                for i in range(n):
-                    for j in range(n):
-                        partition[m[i,j]].append(i*n+j)
-                partitions.append(partition)
-
-    else:
-        if availability:
-            return False
-        raise NotImplementedError("I don't know how to build these MOLS!")
-
-    if check:
-        assert are_mutually_orthogonal_latin_squares(matrices)
-
-=======
         NotImplementedError: I don't know how to build these MOLS!
 
     TESTS:
@@ -429,7 +360,6 @@
                     partition[m[i,j]].append(i*n+j)
             partitions.append(partition)
 
->>>>>>> 80e319d4
     if partitions:
         return partitions
     else:
