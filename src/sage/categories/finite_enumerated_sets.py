r"""
Finite Enumerated Sets
"""
#*****************************************************************************
#  Copyright (C) 2009 Florent Hivert <Florent.Hivert@univ-rouen.fr>
#
#  Distributed under the terms of the GNU General Public License (GPL)
#                  http://www.gnu.org/licenses/
#******************************************************************************

from sage.categories.category_with_axiom import CategoryWithAxiom
from sage.categories.enumerated_sets import EnumeratedSets
from sage.categories.cartesian_product import CartesianProductsCategory
from sage.categories.isomorphic_objects   import IsomorphicObjectsCategory
from sage.misc.cachefunc import cached_method
from sage.misc.lazy_import import lazy_import
<<<<<<< HEAD
=======
lazy_import("sage.rings.integer", "Integer")
>>>>>>> a0ceb918

class FiniteEnumeratedSets(CategoryWithAxiom):
    """
    The category of finite enumerated sets

    EXAMPLES::

        sage: FiniteEnumeratedSets()
        Category of finite enumerated sets
        sage: FiniteEnumeratedSets().super_categories()
        [Category of enumerated sets, Category of finite sets]
        sage: FiniteEnumeratedSets().all_super_categories()
        [Category of finite enumerated sets,
         Category of enumerated sets,
         Category of finite sets,
         Category of sets,
         Category of sets with partial maps,
         Category of objects]

    TESTS::

        sage: C = FiniteEnumeratedSets()
        sage: TestSuite(C).run()
        sage: sorted(C.Algebras(QQ).super_categories(), key=str)
        [Category of finite dimensional modules with basis over Rational Field,
         Category of set algebras over Rational Field]

    .. TODO::

        :class:`sage.combinat.debruijn_sequence.DeBruijnSequences` should
        not inherit from this class. If that is solved, then
        :class:`FiniteEnumeratedSets` shall be turned into a subclass of
        :class:`~sage.categories.category_singleton.Category_singleton`.
    """

    def _call_(self, X):
        """
        Construct an object in this category from the data in ``X``.

        EXAMPLES::

            sage: FiniteEnumeratedSets()(GF(3))
            Finite Field of size 3
            sage: FiniteEnumeratedSets()(Partitions(3)) # todo: not implemented: Partitions(3) is not yet in FiniteEnumeratedSets()
            Partitions of 3

        For now, lists, tuples, sets, Sets are coerced into finite
        enumerated sets::

            sage: FiniteEnumeratedSets()([1, 2, 3])
            {1, 2, 3}
            sage: FiniteEnumeratedSets()((1, 2, 3))
            {1, 2, 3}
            sage: FiniteEnumeratedSets()(set([1, 2, 3]))
            {1, 2, 3}
            sage: FiniteEnumeratedSets()(Set([1, 2, 3]))
            {1, 2, 3}
        """
        return EnumeratedSets()._call_(X)

    class ParentMethods:

        def _cardinality_from_iterator(self, *ignored_args, **ignored_kwds):
            """
            The cardinality of ``self``.

            OUTPUT: an ``Integer``

            This brute force implementation of :meth:`cardinality`
            iterates through the elements of ``self`` to count them.

            EXAMPLES::

                sage: C = FiniteEnumeratedSets().example(); C
                An example of a finite enumerated set: {1,2,3}
                sage: C._cardinality_from_iterator()
                3

            This is the default implementation of :meth:`cardinality`
            from the category ``FiniteEnumeratedSet()``. To test this,
            we need a fresh example::

                sage: from sage.categories.examples.finite_enumerated_sets import Example
                sage: class FreshExample(Example): pass
                sage: C = FreshExample(); C.rename("FreshExample")
                sage: C.cardinality
                <bound method FreshExample_with_category._cardinality_from_iterator of FreshExample>

            TESTS:

            This method shall return an ``Integer``; we test this
            here, because :meth:`_test_enumerated_set_iter_cardinality`
            does not do it for us::

                sage: type(C._cardinality_from_iterator())
                <type 'sage.rings.integer.Integer'>

            We ignore additional inputs since during doctests classes which
            override ``cardinality()`` call up to the category rather than
            their own ``cardinality()`` method (see :trac:`13688`)::

                sage: C = FiniteEnumeratedSets().example()
                sage: C._cardinality_from_iterator(algorithm='testing')
                3

            Here is a more complete example::

                sage: class TestParent(Parent):
                ...     def __init__(self):
                ...         Parent.__init__(self, category=FiniteEnumeratedSets())
                ...     def __iter__(self):
                ...         yield 1
                ...         return
                ...     def cardinality(self, dummy_arg):
                ...         return 1 # we don't want to change the semantics of cardinality()
                sage: P = TestParent()
                sage: P.cardinality(-1)
                1
                sage: v = P.list(); v
                [1]
                sage: P.cardinality()
                1
                sage: P.cardinality('use alt algorithm') # Used to break here: see :trac:`13688`
                1
                sage: P.cardinality(dummy_arg='use alg algorithm') # Used to break here: see :trac:`13688`
                1
            """
            c = 0
            for _ in self:
                c += 1
            from sage.rings.integer import Integer
            return Integer(c)

        #Set cardinality to the default implementation
        cardinality = _cardinality_from_iterator

        def _list_from_iterator(self):
            """
            The list of the elements of ``self``.

            This implementation computes this list from the iterator
            of ``self``. This is used by the default implementation of
            :meth:`list`.

            EXAMPLES::

                sage: C = FiniteEnumeratedSets().example()
                sage: C._list_from_iterator()
                [1, 2, 3]
                sage: C.list() # indirect doctest
                [1, 2, 3]
            """
            return [x for x in self]

        def _cardinality_from_list(self, *ignored_args, **ignored_kwds):
            """
            The cardinality of ``self``.

            This implementation of :meth:`cardinality` computes the
            cardinality from :meth:`list` (which is
            cached). Reciprocally, calling ``self.list()`` makes this
            method the default implementation of :meth:`cardinality`.

            EXAMPLES::

                sage: C = FiniteEnumeratedSets().example()
                sage: C._cardinality_from_list()
                3

            We ignore additional inputs since during doctests classes which
            override ``cardinality()`` call up to the category rather than
            their own ``cardinality()`` method (see :trac:`13688`)::

                sage: C = FiniteEnumeratedSets().example()
                sage: C._cardinality_from_list(algorithm='testing')
                3
            """
            # We access directly the cache self._list to bypass the
            # copy that self.list() currently does each time.
            try:
                lst = self._list
            except AttributeError:
                lst = self.list()
            from sage.rings.integer import Integer
            return Integer(len(lst))

        def _unrank_from_list(self, r):
            """
            The ``r``-th element of ``self``

            INPUT:

              - ``r`` -- an integer between ``0`` and ``n-1``,
                where ``n`` is the cardinality of ``self``.

            OUTPUT: the ``r``-th element of ``self``

            This implementation of :meth:`unrank` uses the method
            :meth:`list` (which is cached). Reciprocally, calling
            ``self.list()`` makes this method the default
            implementation of :meth:`unrank`.

            EXAMPLES::

                sage: C = FiniteEnumeratedSets().example()
                sage: C._unrank_from_list(1)
                2
            """
            # We access directly the cache self._list to bypass the
            # copy that self.list() currently does each time.
            try:
                lst = self._list
            except AttributeError:
                lst = self.list()
            try:
                return lst[r]
            except IndexError:
                raise ValueError("the value must be between %s and %s inclusive"%(0,len(lst)-1))

        def list(self):
            """
            The list of the elements of ``self``.

            This default implementation from the category
            ``FiniteEnumeratedSet()`` computes the list of the
            elements of ``self`` from the iterator of ``self`` and
            caches the result. It moreover overrides the following
            methods to use this cache:

            - ``self.cardinality()``
            - ``self.__iter__()``    (but see below)
            - ``self.unrank()``

            .. seealso:: :meth:`_list_from_iterator`, :meth:`_cardinality_from_list`,
                :meth:`_iterator_from_list`, and :meth:`_unrank_from_list`

            EXAMPLES::

                sage: C = FiniteEnumeratedSets().example()
                sage: C.list()
                [1, 2, 3]

            .. warning::

                The overriding of ``self.__iter__`` to use the cache
                is ignored upon calls such as ``for x in C:`` or
                ``list(C)`` (which essentially ruins its purpose).
                Indeed, Python looks up the ``__iter__`` method
                directly in the class of ``C``, bypassing ``C``'s
                dictionary (see the Python reference manual,
                `Special method lookup for new-style classes <http://docs.python.org/reference/datamodel.html#special-method-lookup-for-new-style-classes>`_)

                Let's take an example::

                    sage: class Example(Parent):
                    ...       def __init__(self):
                    ...           Parent.__init__(self, category = FiniteEnumeratedSets())
                    ...       def __iter__(self):
                    ...           print "hello!"
                    ...           for x in [1,2,3]: yield x
                    sage: C = Example()
                    sage: list(C)
                    hello!
                    hello!
                    [1, 2, 3]
                    sage: list(C)
                    hello!
                    [1, 2, 3]

                Note that ``hello!`` actually gets printed twice in
                the first call to ``list(C)``. That's because of the
                current (dubious) implementation of
                :meth:`Parent.__len__`. Let's call :meth:`list`::

                    sage: C.list()
                    [1, 2, 3]

                Now we would want the original iterator of ``C`` not
                to be called anymore, but that's not the case::

                    sage: list(C)
                    hello!
                    [1, 2, 3]

            TESTS:

            To test if the caching and overriding works, we need a
            fresh finite enumerated set example, because the caching
            mechanism has already been triggered::

                sage: from sage.categories.examples.finite_enumerated_sets import Example
                sage: class FreshExample(Example): pass
                sage: C = FreshExample(); C.rename("FreshExample")
                sage: C.list
                <bound method FreshExample_with_category.list of FreshExample>
                sage: C.unrank
                <bound method FreshExample_with_category._unrank_from_iterator of FreshExample>
                sage: C.cardinality
                <bound method FreshExample_with_category._cardinality_from_iterator of FreshExample>

                sage: l1 = C.list(); l1
                [1, 2, 3]
                sage: C.list
                <bound method FreshExample_with_category.list of FreshExample>
                sage: C.unrank
                <bound method FreshExample_with_category._unrank_from_list of FreshExample>
                sage: C.cardinality
                <bound method FreshExample_with_category._cardinality_from_list of FreshExample>
                sage: C.__iter__
                <bound method FreshExample_with_category._iterator_from_list of FreshExample>

            We finally check that nothing breaks before and after
            calling explicitly the method ``.list()``::

                sage: class FreshExample(Example): pass
                sage: import __main__; __main__.FreshExample = FreshExample # Fake FreshExample being defined in a python module
                sage: C = FreshExample()
                sage: TestSuite(C).run()
                sage: C.list()
                [1, 2, 3]
                sage: TestSuite(C).run()
            """
            try:
                return self._list[:]
            except AttributeError:
                self._list = self._list_from_iterator()
                self.cardinality = self._cardinality_from_list
                self.__iter__ = self._iterator_from_list
                self.unrank = self._unrank_from_list
            return self._list[:]

        _list_default  = list # needed by the check system.

        def _random_element_from_unrank(self):
            """
            A random element in ``self``.

            ``self.random_element()`` returns a random element in
            ``self`` with uniform probability.

            This is the default implementation from the category
            ``EnumeratedSet()`` which uses the method ``unrank``.

            EXAMPLES::

                sage: C = FiniteEnumeratedSets().example()
                sage: C.random_element()
                1
                sage: C._random_element_from_unrank()
                2

            TODO: implement _test_random which checks uniformness
            """
            from sage.misc.prandom import randint
            c = self.cardinality()
            r = randint(0, c-1)
            return self.unrank(r)
        #Set the default implementation of random
        random_element = _random_element_from_unrank

        @cached_method
        def _last_from_iterator(self):
            """
            The last element of ``self``.

            ``self.last()`` returns the last element of ``self``.

            This is the default (brute force) implementation from the
            category ``FiniteEnumeratedSet()`` which can be used when
            the method ``__iter__`` is provided. Its complexity is
            `O(n)` where `n` is the size of ``self``.

            EXAMPLES::

                sage: C = FiniteEnumeratedSets().example()
                sage: C.last()
                3
                sage: C._last_from_iterator()
                3
            """
            for i in self:
                pass
            return i
        last = _last_from_iterator

        def _last_from_unrank(self):
            """
            The last element of ``self``.

            ``self.last()`` returns the last element of ``self``

            This is a generic implementation from the category
            ``FiniteEnumeratedSet()`` which can be used when the
            method ``unrank`` is provided.

            EXAMPLES::

                sage: C = FiniteEnumeratedSets().example()
                sage: C._last_from_unrank()
                3
            """
            return self.unrank(self.cardinality() -1)

        def _test_enumerated_set_iter_cardinality(self, **options):
            """
            Checks that the methods :meth:`.cardinality` and
            :meth:`.__iter__` are consistent. Also checks that
            :meth:`.cardinality` returns an ``Integer``.

            For efficiency reasons, those tests are not run if
            :meth:`.cardinality` is
            :meth:`._cardinality_from_iterator`, or if ``self`` is too
            big.

            .. seealso:: :class:`TestSuite`.

            EXAMPLES::

                sage: C = FiniteEnumeratedSets().example()
                sage: C._test_enumerated_set_iter_cardinality()

            Let us now break the class::

                sage: from sage.categories.examples.finite_enumerated_sets import Example
                sage: class CCls(Example):
                ...       def cardinality(self):
                ...           return 4
                sage: CC = CCls()
                sage: CC._test_enumerated_set_iter_cardinality()
                Traceback (most recent call last):
                ...
                AssertionError: 4 != 3
                sage: class CCls(Example):
                ...       def cardinality(self):
                ...           return int(3)
                sage: CC = CCls()
                sage: CC._test_enumerated_set_iter_cardinality()
                Traceback (most recent call last):
                ...
                AssertionError: False is not true
            """
<<<<<<< HEAD
=======
            # isinstance with LazyImported classes is not robust
>>>>>>> a0ceb918
            from sage.rings.integer import Integer
            tester = self._tester(**options)
            if self.cardinality != self._cardinality_from_iterator:
                card = self.cardinality()
                tester.assert_(isinstance(card, Integer))
                if card <= tester._max_runs:
                    tester.assertEqual(card,
                                       self._cardinality_from_iterator())

    class CartesianProducts(CartesianProductsCategory):

        def extra_super_categories(self):
            """
            A cartesian product of finite enumerated sets is a finite
            enumerated set.

            EXAMPLES::

                sage: C = FiniteEnumeratedSets().CartesianProducts()
                sage: C.extra_super_categories()
                [Category of finite enumerated sets]
            """
            return [FiniteEnumeratedSets()]

        class ParentMethods:
            def __iter__(self):
                """
                Return an iterator for the elements of this cartesian product.

                From Recipe 19.9 in the Python Cookbook by Alex Martelli
                and David Ascher.

                EXAMPLES::

                    sage: A = FiniteEnumeratedSets()(["a", "b"])
                    sage: B = FiniteEnumeratedSets().example(); B
                    An example of a finite enumerated set: {1,2,3}
                    sage: C = cartesian_product([A, B, A]); C
                    The cartesian product of ({'a', 'b'}, An example of a finite enumerated set: {1,2,3}, {'a', 'b'})
                    sage: C in FiniteEnumeratedSets()
                    True
                    sage: list(C)
                    [('a', 1, 'a'), ('a', 1, 'b'), ('a', 2, 'a'), ('a', 2, 'b'), ('a', 3, 'a'), ('a', 3, 'b'),
                     ('b', 1, 'a'), ('b', 1, 'b'), ('b', 2, 'a'), ('b', 2, 'b'), ('b', 3, 'a'), ('b', 3, 'b')]
                """
                # visualize an odometer, with "wheels" displaying "digits"...:
                factors = list(self.cartesian_factors())
                wheels = map(iter, factors)
                digits = [it.next() for it in wheels]
                while True:
                    yield self._cartesian_product_of_elements(digits)
                    for i in range(len(digits)-1, -1, -1):
                        try:
                            digits[i] = wheels[i].next()
                            break
                        except StopIteration:
                            wheels[i] = iter(factors[i])
                            digits[i] = wheels[i].next()
                    else:
                        break

    class IsomorphicObjects(IsomorphicObjectsCategory):

        def example(self):
            """
            Returns an example of isomorphic object of a finite
            enumerated set, as per :meth:`Category.example
            <sage.categories.category.Category.example>`.

            EXAMPLES::

                sage: FiniteEnumeratedSets().IsomorphicObjects().example()
                The image by some isomorphism of An example of a finite enumerated set: {1,2,3}
            """
            from sage.categories.examples.finite_enumerated_sets import IsomorphicObjectOfFiniteEnumeratedSet
            return IsomorphicObjectOfFiniteEnumeratedSet()

        class ParentMethods:

            def cardinality(self):
                r"""
                Returns the cardinality of ``self`` which is the same
                as that of the ambient set ``self`` is isomorphic to.

                EXAMPLES::

                    sage: A = FiniteEnumeratedSets().IsomorphicObjects().example(); A
                    The image by some isomorphism of An example of a finite enumerated set: {1,2,3}
                    sage: A.cardinality()
                    3
                """
                return self.ambient().cardinality()

            def __iter__(self):
                r"""
                Returns an iterator over ``self``, using the bijection
                with the ambient space.

                EXAMPLES::

                    sage: A = FiniteEnumeratedSets().IsomorphicObjects().example(); A
                    The image by some isomorphism of An example of a finite enumerated set: {1,2,3}
                    sage: list(A)                  # indirect doctest
                    [1, 4, 9]
                """
                for x in self.ambient():
                    yield self.retract(x)<|MERGE_RESOLUTION|>--- conflicted
+++ resolved
@@ -14,10 +14,7 @@
 from sage.categories.isomorphic_objects   import IsomorphicObjectsCategory
 from sage.misc.cachefunc import cached_method
 from sage.misc.lazy_import import lazy_import
-<<<<<<< HEAD
-=======
 lazy_import("sage.rings.integer", "Integer")
->>>>>>> a0ceb918
 
 class FiniteEnumeratedSets(CategoryWithAxiom):
     """
@@ -148,7 +145,6 @@
             c = 0
             for _ in self:
                 c += 1
-            from sage.rings.integer import Integer
             return Integer(c)
 
         #Set cardinality to the default implementation
@@ -201,7 +197,6 @@
                 lst = self._list
             except AttributeError:
                 lst = self.list()
-            from sage.rings.integer import Integer
             return Integer(len(lst))
 
         def _unrank_from_list(self, r):
@@ -459,10 +454,7 @@
                 ...
                 AssertionError: False is not true
             """
-<<<<<<< HEAD
-=======
             # isinstance with LazyImported classes is not robust
->>>>>>> a0ceb918
             from sage.rings.integer import Integer
             tester = self._tester(**options)
             if self.cardinality != self._cardinality_from_iterator:
