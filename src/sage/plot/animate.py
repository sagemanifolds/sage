r"""
Animated plots

Animations are generated from a list (or other iterable) of graphics
objects.  Images are produced by calling the ``save_image`` method on
each input object, and using ImageMagick's ``convert`` program [IM] or
``ffmpeg`` [FF] to generate an animation.  The output format is GIF by
default, but can be any of the formats supported by ``convert`` or
``ffmpeg``.

.. Warning::

    Note that ImageMagick and FFmpeg are not included with Sage, and
    must be installed by the user.  On unix systems, type ``which
    convert`` at a command prompt to see if ``convert`` (part of the
    ImageMagick suite) is installed.  If it is, you will be given its
    location.  Similarly, you can check for ``ffmpeg`` with ``which
    ffmpeg``.  See [IM] or [FF] for installation instructions.

EXAMPLES:

The sine function::

    sage: sines = [plot(c*sin(x), (-2*pi,2*pi), color=Color(c,0,0), ymin=-1,ymax=1) for c in sxrange(0,1,.2)]
    sage: a = animate(sines)
    sage: a
    Animation with 5 frames
    sage: a.show()  # optional -- ImageMagick

Animate using ffmpeg instead of ImageMagick::

    sage: f = tmp_filename(ext='.gif')
    sage: a.save(filename=f,use_ffmpeg=True) # optional -- ffmpeg

An animated :class:`sage.plot.graphics.GraphicsArray` of rotating ellipses::

    sage: E = animate((graphics_array([[ellipse((0,0),a,b,angle=t,xmin=-3,xmax=3)+circle((0,0),3,color='blue') for a in range(1,3)] for b in range(2,4)]) for t in sxrange(0,pi/4,.15)))
    sage: E         # animations produced from a generator do not have a known length
    Animation with unknown number of frames
    sage: E.show()  # optional -- ImageMagick

A simple animation of a circle shooting up to the right::

    sage: c = animate([circle((i,i), 1-1/(i+1), hue=i/10) for i in srange(0,2,0.2)],
    ....:               xmin=0,ymin=0,xmax=2,ymax=2,figsize=[2,2])
    sage: c.show() # optional -- ImageMagick


Animations of 3d objects::

    sage: var('s,t')
    (s, t)
    sage: def sphere_and_plane(x):
    ....:     return sphere((0,0,0),1,color='red',opacity=.5)+parametric_plot3d([t,x,s],(s,-1,1),(t,-1,1),color='green',opacity=.7)
    sage: sp = animate([sphere_and_plane(x) for x in sxrange(-1,1,.3)])
    sage: sp[0]      # first frame
    sage: sp[-1]     # last frame
    sage: sp.show()  # optional -- ImageMagick

    sage: (x,y,z) = var('x,y,z')
    sage: def frame(t):
    ....:     return implicit_plot3d((x^2 + y^2 + z^2), (x, -2, 2), (y, -2, 2), (z, -2, 2), plot_points=60, contour=[1,3,5], region=lambda x,y,z: x<=t or y>=t or z<=t)
    sage: a = animate([frame(t) for t in srange(.01,1.5,.2)])
    sage: a[0]       # first frame
    sage: a.show()   # optional -- ImageMagick

If the input objects do not have a ``save_image`` method, then the
animation object attempts to make an image by calling its internal
method :meth:`sage.plot.animate.Animation.make_image`.  This is
illustrated by the following example::

    sage: t = var('t')
    sage: a = animate((sin(c*pi*t) for c in sxrange(1,2,.2)))
    sage: a.show()  # optional -- ImageMagick


AUTHORS:

- William Stein
- John Palmieri
- Niles Johnson (2013-12): Expand to animate more graphics objects

REFERENCES:

.. [IM] http://www.imagemagick.org

.. [FF]  http://www.ffmpeg.org

"""

############################################################################
#  Copyright (C) 2007 William Stein <wstein@gmail.com>
#  Distributed under the terms of the GNU General Public License (GPL)
#                  http://www.gnu.org/licenses/
############################################################################

import os

from sage.structure.sage_object import SageObject
<<<<<<< HEAD
from sage.misc.temporary_file import tmp_filename, tmp_dir, graphics_filename
=======
from sage.misc.temporary_file import tmp_dir, graphics_filename
>>>>>>> 2c5f58bd
import plot
import sage.misc.misc
import sage.misc.viewer


def animate(frames, **kwds):
    r"""
    Animate a list of frames by creating a
    :class:`sage.plot.animate.Animation` object.

    EXAMPLES::

        sage: t = var('t')
        sage: a = animate((cos(c*pi*t) for c in sxrange(1,2,.2)))
        sage: a.show()  # optional -- ImageMagick
    """
    return Animation(frames, **kwds)

class Animation(SageObject):
    r"""
    Return an animation of a sequence of plots of objects.

    INPUT:


    - ``v`` - iterable of Sage objects. These should preferably be
      graphics objects, but if they aren't then :meth:`make_image` is
      called on them.

    - ``xmin, xmax, ymin, ymax`` - the ranges of the x and y axes.

    - ``**kwds`` - all additional inputs are passed onto the rendering
      command. E.g., use figsize to adjust the resolution and aspect
      ratio.


    EXAMPLES::

        sage: a = animate([sin(x + float(k)) for k in srange(0,2*pi,0.3)],
        ....:                xmin=0, xmax=2*pi, figsize=[2,1])
        sage: a
        Animation with 21 frames
        sage: a[:5]
        Animation with 5 frames
        sage: a.show()          # optional -- ImageMagick
        sage: a[:5].show()      # optional -- ImageMagick

    The :meth:`show` method takes arguments to specify the
    delay between frames (measured in hundredths of a second, default
    value 20) and the number of iterations (default value 0, which
    means to iterate forever). To iterate 4 times with half a second
    between each frame::

        sage: a.show(delay=50, iterations=4) # optional -- ImageMagick

    An animation of drawing a parabola::

        sage: step = 0.1
        sage: L = Graphics()
        sage: v = []
        sage: for i in srange(0,1,step):
        ....:       L += line([(i,i^2),(i+step,(i+step)^2)], rgbcolor=(1,0,0), thickness=2)
        ....:       v.append(L)
        sage: a = animate(v, xmin=0, ymin=0)
        sage: a.show() # optional -- ImageMagick
        sage: show(L)

    TESTS:

    This illustrates that :trac:`2066` is fixed (setting axes
    ranges when an endpoint is 0)::

        sage: animate([plot(sin, -1,1)], xmin=0, ymin=0)._kwds['xmin']
        0

    We check that :trac:`7981` is fixed::

        sage: a = animate([plot(sin(x + float(k)), (0, 2*pi), ymin=-5, ymax=5)
        ....:            for k in srange(0,2*pi,0.3)])
        sage: a.show() # optional -- ImageMagick

    Do not convert input iterator to a list::

        sage: a = animate((x^p for p in sxrange(1,2,.1))); a
        Animation with unknown number of frames
        sage: a._frames
        <generator object ...

    """
    def __init__(self, v=None, **kwds):
        r"""
        Return an animation of a sequence of plots of objects.  See
        documentation of :func:`animate` for more details and
        examples.

        EXAMPLES::

            sage: a = animate([sin(x + float(k)) for k in srange(0,2*pi,0.3)],
            ....:                xmin=0, xmax=2*pi, figsize=[2,1]) # indirect doctest
            sage: a
            Animation with 21 frames
        """
        self._frames = v
        self._kwds = kwds

    def _combine_kwds(self, *kwds_tuple):
        """
        Returns a dictionary which is a combination of the all the
        dictionaries in kwds_tuple. This also does the appropriate thing
        for taking the mins and maxes of all of the x/y mins/maxes.

        EXAMPLES::

            sage: a = animate([plot(sin, -1,1)], xmin=0, ymin=0)
            sage: kwds1 = {'a':1, 'b':2, 'xmin':2, 'xmax':5}
            sage: kwds2 = {'b':3, 'xmin':0, 'xmax':4}
            sage: kwds = a._combine_kwds(kwds1, kwds2)
            sage: list(sorted(kwds.items()))
            [('a', 1), ('b', 3), ('xmax', 5), ('xmin', 0)]

        Test that the bug reported in :trac:`12107` has been fixed::

            sage: kwds3 = {}
            sage: kwds4 = {'b':3, 'xmin':0, 'xmax':4}
            sage: a._combine_kwds(kwds3, kwds4)['xmin']
            0
        """
        new_kwds = {}

        for kwds in kwds_tuple:
            new_kwds.update(kwds)

        import __builtin__
        for name in ['xmin', 'xmax', 'ymin', 'ymax']:
            values = [v for v in [kwds.get(name, None) for kwds in kwds_tuple] if v is not None]
            if values:
                new_kwds[name] = getattr(__builtin__, name[1:])(values)
        return new_kwds


    def __getitem__(self, i):
        """
        Get a frame from an animation or
        slice this animation returning a subanimation.

        EXAMPLES::

            sage: a = animate([circle((i,-i), 1-1/(i+1), hue=i/10) for i in srange(0,2,0.2)],
            ....:               xmin=0,ymin=-2,xmax=2,ymax=0,figsize=[2,2])
            sage: a
            Animation with 10 frames
            sage: frame2 = a[2]  # indirect doctest
            sage: frame2.show()
            sage: a.show() # optional -- ImageMagick
            sage: a[3:7]   # indirect doctest
            Animation with 4 frames
            sage: a[3:7].show() # optional -- ImageMagick
        """
        if isinstance(i, slice):
            return Animation(self._frames[i], **self._kwds)
        else:
            return self._frames[i]

    def _repr_(self):
        """
        Print representation for an animation.

        EXAMPLES::

            sage: a = animate([circle((i,-i), 1-1/(i+1), hue=i/10) for i in srange(0,2,0.2)],
            ....:               xmin=0,ymin=-2,xmax=2,ymax=0,figsize=[2,2])
            sage: a
            Animation with 10 frames
            sage: a._repr_()
            'Animation with 10 frames'
        """
        try:
            num = len(self)
        except TypeError:
            num = "unknown number of"
        return "Animation with %s frames"%num

    def __add__(self, other):
        """
        Add two animations. This has the effect of superimposing the two
        animations frame-by-frame.

        EXAMPLES::

            sage: a = animate([circle((i,0),1) for i in srange(0,2,0.4)],
            ....:                xmin=0, ymin=-1, xmax=3, ymax=1, figsize=[2,1])
            sage: a.show()        # optional -- ImageMagick
            sage: b = animate([circle((0,i),1,hue=0) for i in srange(0,2,0.4)],
            ....:                xmin=0, ymin=-1, xmax=1, ymax=3, figsize=[1,2])
            sage: b.show()        # optional -- ImageMagick
            sage: s = a+b         # indirect doctest
            sage: len(a), len(b)
            (5, 5)
            sage: len(s)
            5
            sage: s.show()        # optional -- ImageMagick
        """
        if not isinstance(other, Animation):
            other = Animation(other)

        kwds = self._combine_kwds(self._kwds, other._kwds)

        #Combine the frames
        m = max(len(self._frames), len(other._frames))
        frames = [a+b for a,b in zip(self._frames, other._frames)]
        frames += self._frames[m:] + other._frames[m:]

        return Animation(frames, **kwds)

    def __mul__(self, other):
        """
        Multiply two animations. This has the effect of appending the two
        animations (the second comes after the first).

        EXAMPLES::

            sage: a = animate([circle((i,0),1,thickness=20*i) for i in srange(0,2,0.4)],
            ....:                xmin=0, ymin=-1, xmax=3, ymax=1, figsize=[2,1], axes=False)
            sage: a.show()             # optional -- ImageMagick
            sage: b = animate([circle((0,i),1,hue=0,thickness=20*i) for i in srange(0,2,0.4)],
            ....:                xmin=0, ymin=-1, xmax=1, ymax=3, figsize=[1,2], axes=False)
            sage: b.show()             # optional -- ImageMagick
            sage: p = a*b              # indirect doctest
            sage: len(a), len(b)
            (5, 5)
            sage: len(p)
            10
            sage: (a*b).show()         # optional -- ImageMagick
        """
        if not isinstance(other, Animation):
            other = Animation(other)

        kwds = self._combine_kwds(self._kwds, other._kwds)

        return Animation(self._frames + other._frames, **kwds)

    def __len__(self):
        """
        Length of self

        EXAMPLES::

            sage: a = animate([circle((i,0),1,thickness=20*i) for i in srange(0,2,0.4)],
            ....:                xmin=0, ymin=-1, xmax=3, ymax=1, figsize=[2,1], axes=False)
            sage: len(a)
            5
        """
        return len(self._frames)

    def make_image(self, frame, filename, **kwds):
        r"""
        Given a frame which has no ``save_image()`` method, make a graphics
        object and save it as an image with the given filename.  By default, this is
        :meth:`sage.plot.plot.plot`.  To make animations of other objects,
        override this method in a subclass.

        EXAMPLES::

            sage: from sage.plot.animate import Animation
            sage: class MyAnimation(Animation):
            ....:    def make_image(self, frame, filename, **kwds):
            ....:        P = parametric_plot(frame[0], frame[1], **frame[2])
            ....:        P.save_image(filename,**kwds)

            sage: t = var('t')
            sage: x = lambda t: cos(t)
            sage: y = lambda n,t: sin(t)/n
            sage: B = MyAnimation([([x(t), y(i+1,t)],(t,0,1), {'color':Color((1,0,i/4)), 'aspect_ratio':1, 'ymax':1}) for i in range(4)])

            sage: d = B.png()
            sage: v = os.listdir(d); v.sort(); v
            ['00000000.png', '00000001.png', '00000002.png', '00000003.png']
            sage: B.show()  # not tested

            sage: class MyAnimation(Animation):
            ....:    def make_image(self, frame, filename, **kwds):
            ....:        G = frame.plot()
            ....:        G.set_axes_range(floor(G.xmin()),ceil(G.xmax()),floor(G.ymin()),ceil(G.ymax()))
            ....:        G.save_image(filename, **kwds)

            sage: B = MyAnimation([graphs.CompleteGraph(n) for n in range(7,11)], figsize=5)
            sage: d = B.png()
            sage: v = os.listdir(d); v.sort(); v
            ['00000000.png', '00000001.png', '00000002.png', '00000003.png']
            sage: B.show()  # not tested

        """
        p = plot.plot(frame)
        p.save_image(filename, **kwds)

    def png(self, dir=None):
        r"""
        Render PNG images of the frames in this animation, saving them
        in ``dir``.  Return the absolute path to that directory.  If
        the frames have been previously rendered and ``dir`` is
        ``None``, just return the directory in which they are stored.

        When ``dir`` is other than ``None``, force re-rendering of
        frames.

        INPUT:

        - ``dir`` -- Directory in which to store frames.  Default
          ``None``; in this case, a temporary directory will be
          created for storing the frames.

        EXAMPLES::

            sage: a = animate([plot(x^2 + n) for n in range(4)])
            sage: d = a.png()
            sage: v = os.listdir(d); v.sort(); v
            ['00000000.png', '00000001.png', '00000002.png', '00000003.png']
        """
        if dir is None:
            try:
                return self._png_dir
            except AttributeError:
                pass
            d = tmp_dir()
        else:
            d = dir
        G = self._frames
        for i, frame in enumerate(self._frames):
            filename = '%s/%s'%(d,sage.misc.misc.pad_zeros(i,8))
            try:
                frame.save_image(filename + '.png', **self._kwds)
            except AttributeError:
                self.make_image(frame, filename + '.png', **self._kwds)
        self._png_dir = d
        return d

    def graphics_array(self, ncols=3):
        r"""
        Return a :class:`sage.plot.graphics.GraphicsArray` with plots of the
        frames of this animation, using the given number of columns.
        The frames must be acceptable inputs for
        :class:`sage.plot.graphics.GraphicsArray`.


        EXAMPLES::

            sage: E = EllipticCurve('37a')
            sage: v = [E.change_ring(GF(p)).plot(pointsize=30) for p in [97, 101, 103, 107]]
            sage: a = animate(v, xmin=0, ymin=0)
            sage: a
            Animation with 4 frames
            sage: a.show() # optional -- ImageMagick

        Modify the default arrangement of array::

            sage: g = a.graphics_array(); print g
            Graphics Array of size 2 x 3
            sage: g.show(figsize=[4,1]) # optional

        Specify different arrangement of array and save with different file name::

            sage: g = a.graphics_array(ncols=2); print g
            Graphics Array of size 2 x 2
            sage: f = tmp_filename(ext='.png')
            sage: g.show(f) # optional

        Frames can be specified as a generator too; it is internally converted to a list::

            sage: t = var('t')
            sage: b = animate((plot(sin(c*pi*t)) for c in sxrange(1,2,.2)))
            sage: g = b.graphics_array(); print g
            Graphics Array of size 2 x 3
            sage: g.show() # optional
        """
        ncols = int(ncols)
        frame_list = list(self._frames)
        n = len(frame_list)
        nrows, rem = divmod(n,ncols)
        if rem > 0:
            nrows += 1
        return plot.graphics_array(frame_list, nrows,  ncols)

    def gif(self, delay=20, savefile=None, iterations=0, show_path=False,
            use_ffmpeg=False):
        r"""
        Returns an animated gif composed from rendering the graphics
        objects in self.

        This method will only work if either (a) the ImageMagick
        software suite is installed, i.e., you have the ``convert``
        command or (b) ``ffmpeg`` is installed.  See
        [IM] for more about ImageMagick, and see
        [FF] for more about ``ffmpeg``.  By default, this
        produces the gif using ``convert`` if it is present.  If this
        can't find ``convert`` or if ``use_ffmpeg`` is True, then it
        uses ``ffmpeg`` instead.

        INPUT:

        -  ``delay`` - (default: 20) delay in hundredths of a
           second between frames

        -  ``savefile`` - file that the animated gif gets saved
           to

        -  ``iterations`` - integer (default: 0); number of
           iterations of animation. If 0, loop forever.

        -  ``show_path`` - boolean (default: False); if True,
           print the path to the saved file

        - ``use_ffmpeg`` - boolean (default: False); if True, use
          'ffmpeg' by default instead of 'convert'.

        If ``savefile`` is not specified: in notebook mode, display the
        animation; otherwise, save it to a default file name.

        EXAMPLES::

            sage: a = animate([sin(x + float(k)) for k in srange(0,2*pi,0.7)],
            ....:                xmin=0, xmax=2*pi, figsize=[2,1])
            sage: dir = tmp_dir()
            sage: a.gif()              # not tested
            sage: a.gif(savefile=dir + 'my_animation.gif', delay=35, iterations=3)  # optional -- ImageMagick
            sage: a.gif(savefile=dir + 'my_animation.gif', show_path=True) # optional -- ImageMagick
            Animation saved to .../my_animation.gif.
            sage: a.gif(savefile=dir + 'my_animation_2.gif', show_path=True, use_ffmpeg=True) # optional -- ffmpeg
            Animation saved to .../my_animation_2.gif.

        .. note::

           If neither ffmpeg nor ImageMagick is installed, you will
           get an error message like this::

              Error: Neither ImageMagick nor ffmpeg appears to be installed. Saving an
              animation to a GIF file or displaying an animation requires one of these
              packages, so please install one of them and try again.

              See www.imagemagick.org and www.ffmpeg.org for more information.
        """
        from sage.misc.sage_ostools import have_program
        have_convert = have_program('convert')
        have_ffmpeg = self._have_ffmpeg()
        if use_ffmpeg or not have_convert:
            if have_ffmpeg:
                self.ffmpeg(savefile=savefile, show_path=show_path,
                            output_format='.gif', delay=delay,
                            iterations=iterations)
            else:
                if not have_convert:
                    msg = """
Error: Neither ImageMagick nor ffmpeg appears to be installed. Saving an
animation to a GIF file or displaying an animation requires one of these
packages, so please install one of them and try again.

See www.imagemagick.org and www.ffmpeg.org for more information."""
                else:
                    msg = """
Error: ffmpeg does not appear to be installed.  Download it from
www.ffmpeg.org, or use 'convert' to produce gifs instead."""
                raise OSError(msg)
        else:
            if not savefile:
                savefile = graphics_filename(ext='gif')
            if not savefile.endswith('.gif'):
                savefile += '.gif'
            savefile = os.path.abspath(savefile)
            d = self.png()
            cmd = ( 'cd "%s"; sage-native-execute convert -dispose Background '
                    '-delay %s -loop %s *.png "%s"' ) % ( d, int(delay),
                        int(iterations), savefile )
            from subprocess import check_call, CalledProcessError
            try:
                check_call(cmd, shell=True)
                if show_path:
                    print "Animation saved to file %s." % savefile
            except (CalledProcessError, OSError):
                msg = """
Error: Cannot generate GIF animation.  Verify that convert
(ImageMagick) or ffmpeg is installed, and that the objects passed to
the animate command can be saved in PNG image format.

See www.imagemagick.org and www.ffmpeg.org for more information."""
                raise OSError(msg)

    def show(self, delay=20, iterations=0):
        r"""
        Show this animation.

        INPUT:


        -  ``delay`` - (default: 20) delay in hundredths of a
           second between frames

        -  ``iterations`` - integer (default: 0); number of
           iterations of animation. If 0, loop forever.


        .. note::

           Currently this is done using an animated gif, though this
           could change in the future. This requires that either
           ffmpeg or the ImageMagick suite (in particular, the
           ``convert`` command) is installed.

        See also the :meth:`ffmpeg` method.

        EXAMPLES::

            sage: a = animate([sin(x + float(k)) for k in srange(0,2*pi,0.7)],
            ....:                xmin=0, xmax=2*pi, figsize=[2,1])
            sage: a.show()       # optional -- ImageMagick

        The preceding will loop the animation forever. If you want to show
        only three iterations instead::

            sage: a.show(iterations=3)    # optional -- ImageMagick

        To put a half-second delay between frames::

            sage: a.show(delay=50)        # optional -- ImageMagick

        .. note::

           If you don't have ffmpeg or ImageMagick installed, you will
           get an error message like this::

              Error: Neither ImageMagick nor ffmpeg appears to be installed. Saving an
              animation to a GIF file or displaying an animation requires one of these
              packages, so please install one of them and try again.

              See www.imagemagick.org and www.ffmpeg.org for more information.
        """
<<<<<<< HEAD
        if sage.doctest.DOCTEST_MODE:
            filename = tmp_filename(ext='.gif')
            self.gif(savefile=filename, delay=delay, iterations=iterations)
            return

        if plot.EMBEDDED_MODE:
            # graphics_filename is used so that notebook knows
            # what file to display
            filename = graphics_filename(ext='.gif')
            self.gif(savefile=filename, delay=delay, iterations=iterations)
        else:
            filename = tmp_filename(ext='.gif')
            self.gif(delay=delay, savefile=filename, iterations=iterations)
=======
        filename = graphics_filename(ext='gif')
        self.gif(savefile=filename, delay=delay, iterations=iterations)
        if not (sage.doctest.DOCTEST_MODE or plot.EMBEDDED_MODE):
>>>>>>> 2c5f58bd
            os.system('%s %s 2>/dev/null 1>/dev/null &'%(
                sage.misc.viewer.browser(), filename))

    def _have_ffmpeg(self):
        """
        Return True if the program 'ffmpeg' is installed.  See
        www.ffmpeg.org to download ffmpeg.

        EXAMPLES::

            sage: a = animate([plot(sin, -1,1)], xmin=0, ymin=0)
            sage: a._have_ffmpeg() # random: depends on whether ffmpeg is installed
            False
        """
        from sage.misc.sage_ostools import have_program
        return have_program('ffmpeg')

    def ffmpeg(self, savefile=None, show_path=False, output_format=None,
               ffmpeg_options='', delay=None, iterations=0, pix_fmt='rgb24'):
        r"""
        Returns a movie showing an animation composed from rendering
        the frames in self.

        This method will only work if ffmpeg is installed.  See
        http://www.ffmpeg.org for information about ffmpeg.

        INPUT:

        -  ``savefile`` - file that the mpeg gets saved to.

        .. warning:

            This will overwrite ``savefile`` if it already exists.

        - ``show_path`` - boolean (default: False); if True, print the
          path to the saved file

        - ``output_format`` - string (default: None); format and
          suffix to use for the video.  This may be 'mpg', 'mpeg',
          'avi', 'gif', or any other format that ffmpeg can handle.
          If this is None and the user specifies ``savefile`` with a
          suffix, say ``savefile='animation.avi'``, try to determine the
          format ('avi' in this case) from that file name.  If no file
          is specified or if the suffix cannot be determined, 'mpg' is
          used.

        - ``ffmpeg_options`` - string (default: ''); this string is
          passed directly to ffmpeg.

        - ``delay`` - integer (default: None); delay in hundredths of a
          second between frames.  The framerate is 100/delay.
          This is not supported for mpeg files: for mpegs, the frame
          rate is always 25 fps.

        - ``iterations`` - integer (default: 0); number of iterations
          of animation. If 0, loop forever.  This is only supported
          for animated gif output and requires ffmpeg version 0.9 or
          later.  For older versions, set ``iterations=None``.

        - ``pix_fmt`` - string (default: 'rgb24'); used only for gif
          output.  Different values such as 'rgb8' or 'pal8' may be
          necessary depending on how ffmpeg was installed.  Set
          ``pix_fmt=None`` to disable this option.

        If ``savefile`` is not specified: in notebook mode, display
        the animation; otherwise, save it to a default file name.  Use
        :func:`sage.misc.misc.set_verbose` with ``level=1`` to see
        additional output.

        EXAMPLES::

            sage: a = animate([sin(x + float(k)) for k in srange(0,2*pi,0.7)],
            ....:                xmin=0, xmax=2*pi, figsize=[2,1])
            sage: dir = tmp_dir()
            sage: a.ffmpeg(savefile=dir + 'new.mpg')       # optional -- ffmpeg
            sage: a.ffmpeg(savefile=dir + 'new.avi')       # optional -- ffmpeg
            sage: a.ffmpeg(savefile=dir + 'new.gif')       # optional -- ffmpeg
            sage: a.ffmpeg(savefile=dir + 'new.mpg', show_path=True) # optional -- ffmpeg
            Animation saved to .../new.mpg.

        .. note::

           If ffmpeg is not installed, you will get an error message
           like this::

              Error: ffmpeg does not appear to be installed. Saving an animation to
              a movie file in any format other than GIF requires this software, so
              please install it and try again.

              See www.ffmpeg.org for more information.


        TESTS::

            sage: a.ffmpeg(output_format='gif',delay=30,iterations=5)     # optional -- ffmpeg
        """
        if not self._have_ffmpeg():
            msg = """Error: ffmpeg does not appear to be installed. Saving an animation to
a movie file in any format other than GIF requires this software, so
please install it and try again."""
            raise OSError(msg)
        else:
            if savefile is None:
                if output_format is None:
                    output_format = '.mpg'
                else:
                    if output_format[0] != '.':
                        output_format = '.'+output_format
                savefile = graphics_filename(ext=output_format[1:])
            else:
                if output_format is None:
                    suffix = os.path.splitext(savefile)[1]
                    if len(suffix) > 0:
                        output_format = suffix
                    else:
                        output_format = '.mpg'
            if not savefile.endswith(output_format):
                savefile += output_format
            early_options = ''
            if output_format == '.gif':
                # We try to set reasonable options for gif output.
                #
                # Older versions of ffmpeg (before 0.9, summer 2011)
                # use the option -loop_output instead of -loop.
                # Setting iterations=None is a way of preventing sage
                # from adding the -loop option.  A separate
                # -loop_output option can be added with the
                # ffmpeg_options argument.
                if iterations is not None:
                    loop_cmd = '-loop {0} '.format(iterations)
                else:
                    loop_cmd = ''
                # A pix_fmt value is required for some but not all
                # ffmpeg installations.  Setting pix_fmt=None will
                # prevent sage from adding this option, and it may be
                # controlled separately through ffmpeg_options.
                if pix_fmt is not None:
                    pix_fmt_cmd = '-pix_fmt {0} '.format(pix_fmt)
                else:
                    pix_fmt_cmd = ''
                ffmpeg_options += ' {0}{1}'.format(pix_fmt_cmd,loop_cmd)
            if delay is not None and output_format != '.mpeg' and output_format != '.mpg':
                early_options += ' -r %s ' % int(100/delay)
            savefile = os.path.abspath(savefile)
            pngdir = self.png()
            pngs = os.path.join(pngdir, "%08d.png")
            # For ffmpeg, it seems that some options, like '-g ... -r
            # ...', need to come before the input file names, while
            # some options, like '-pix_fmt rgb24', need to come
            # afterwards.  Hence 'early_options' and 'ffmpeg_options'
            cmd = 'cd "%s"; sage-native-execute ffmpeg -y -f image2 %s -i %s %s %s' % (pngdir, early_options, pngs, ffmpeg_options, savefile)
            from subprocess import check_call, CalledProcessError, PIPE
            try:
                if sage.misc.misc.get_verbose() > 0:
                    set_stderr = None
                else:
                    set_stderr = PIPE
                sage.misc.misc.verbose("Executing '%s'" % cmd,level=1)
                sage.misc.misc.verbose("\n---- ffmpeg output below ----\n")
                check_call(cmd, shell=True, stderr=set_stderr)
                if show_path:
                    print "Animation saved to file %s." % savefile
            except (CalledProcessError, OSError):
                print "Error running ffmpeg."
                raise

    def save(self, filename=None, show_path=False, use_ffmpeg=False):
        """
        Save this animation.

        INPUT:

        -  ``filename`` - (default: None) name of save file

        -  ``show_path`` - boolean (default: False); if True,
           print the path to the saved file

        - ``use_ffmpeg`` - boolean (default: False); if True, use
          'ffmpeg' by default instead of 'convert' when creating GIF
          files.

        If filename is None, then in notebook mode, display the
        animation; otherwise, save the animation to a GIF file.  If
        filename ends in '.sobj', save to an sobj file.  Otherwise,
        try to determine the format from the filename extension
        ('.mpg', '.gif', '.avi', etc.).  If the format cannot be
        determined, default to GIF.

        For GIF files, either ffmpeg or the ImageMagick suite must be
        installed.  For other movie formats, ffmpeg must be installed.
        An sobj file can be saved with no extra software installed.

        EXAMPLES::

            sage: a = animate([sin(x + float(k)) for k in srange(0,2*pi,0.7)],
            ....:                xmin=0, xmax=2*pi, figsize=[2,1])
            sage: dir = tmp_dir()
            sage: a.save()         # not tested
            sage: a.save(dir + 'wave.gif')   # optional -- ImageMagick
            sage: a.save(dir + 'wave.gif', show_path=True)   # optional -- ImageMagick
            Animation saved to file .../wave.gif.
            sage: a.save(dir + 'wave.avi', show_path=True)   # optional -- ffmpeg
            Animation saved to file .../wave.avi.
            sage: a.save(dir + 'wave0.sobj')
            sage: a.save(dir + 'wave1.sobj', show_path=True)
            Animation saved to file .../wave1.sobj.
        """
        if filename is None:
            suffix = '.gif'
        else:
            suffix = os.path.splitext(filename)[1]
            if len(suffix) == 0:
                suffix = '.gif'

        if filename is None or suffix == '.gif':
            self.gif(savefile=filename, show_path=show_path,
                     use_ffmpeg=use_ffmpeg)
            return
        elif suffix == '.sobj':
            SageObject.save(self, filename)
            if show_path:
                print "Animation saved to file %s." % filename
            return
        else:
            self.ffmpeg(savefile=filename, show_path=show_path)
            return<|MERGE_RESOLUTION|>--- conflicted
+++ resolved
@@ -97,11 +97,7 @@
 import os
 
 from sage.structure.sage_object import SageObject
-<<<<<<< HEAD
-from sage.misc.temporary_file import tmp_filename, tmp_dir, graphics_filename
-=======
 from sage.misc.temporary_file import tmp_dir, graphics_filename
->>>>>>> 2c5f58bd
 import plot
 import sage.misc.misc
 import sage.misc.viewer
@@ -636,25 +632,9 @@
 
               See www.imagemagick.org and www.ffmpeg.org for more information.
         """
-<<<<<<< HEAD
-        if sage.doctest.DOCTEST_MODE:
-            filename = tmp_filename(ext='.gif')
-            self.gif(savefile=filename, delay=delay, iterations=iterations)
-            return
-
-        if plot.EMBEDDED_MODE:
-            # graphics_filename is used so that notebook knows
-            # what file to display
-            filename = graphics_filename(ext='.gif')
-            self.gif(savefile=filename, delay=delay, iterations=iterations)
-        else:
-            filename = tmp_filename(ext='.gif')
-            self.gif(delay=delay, savefile=filename, iterations=iterations)
-=======
         filename = graphics_filename(ext='gif')
         self.gif(savefile=filename, delay=delay, iterations=iterations)
         if not (sage.doctest.DOCTEST_MODE or plot.EMBEDDED_MODE):
->>>>>>> 2c5f58bd
             os.system('%s %s 2>/dev/null 1>/dev/null &'%(
                 sage.misc.viewer.browser(), filename))
 
